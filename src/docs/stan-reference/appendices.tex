--- conflicted
+++ resolved
@@ -331,16 +331,10 @@
     \begin{itemize}
       \item Open a command window. This can be found under Start ->
         Accessories -> Command Prompt.
-<<<<<<< HEAD
-      \item Verify \gpp is installed. Type:  \Verb|g++ -v|
+     \item Verify \gpp is installed. Type:  \Verb|g++ -v|
         You should see version information for \gpp.
      \item Verify make is installed. Type: \Verb|make -v|
-=======
-      \item Verify \gpp is installed. Type: \verb|g++ -v|
-        You should see version information for \gpp.
-     \item Verify make is installed. Type: \verb|make -v|
->>>>>>> db28e8b8
-       You should see version information for make.
+      You should see version information for make.
     \end{itemize}
 \end{itemize}
 
