#include <stan/services/pathfinder/single.hpp>
#include <stan/io/array_var_context.hpp>
#include <stan/io/empty_var_context.hpp>
#include <test/test-models/good/stat_comp_benchmarks_models/eight_schools.hpp>
#include <test/unit/services/instrumented_callbacks.hpp>
#include <stan/callbacks/stream_writer.hpp>
#include <gtest/gtest.h>

auto&& blah = stan::math::init_threadpool_tbb(1);

struct mock_callback : public stan::callbacks::interrupt {
  int n;
  mock_callback() : n(0) {}

  void operator()() { n++; }
};

class loggy : public stan::callbacks::logger {
  /**
   * Logs a message with debug log level
   *
   * @param[in] message message
   */
  virtual void debug(const std::string& message) {
    std::cout << message << "\n";
  }

  /**
   * Logs a message with debug log level.
   *
   * @param[in] message message
   */
  virtual void debug(const std::stringstream& message) {
    std::cout << message.str() << "\n";
  }

  /**
   * Logs a message with info log level.
   *
   * @param[in] message message
   */
  virtual void info(const std::string& message) {
    std::cout << message << "\n";
  }

  /**
   * Logs a message with info log level.
   *
   * @param[in] message message
   */
  virtual void info(const std::stringstream& message) {
    std::cout << message.str() << "\n";
  }

  /**
   * Logs a message with warn log level.
   *
   * @param[in] message message
   */
  virtual void warn(const std::string& message) {
    std::cout << message << "\n";
  }

  /**
   * Logs a message with warn log level.
   *
   * @param[in] message message
   */
  virtual void warn(const std::stringstream& message) {
    std::cout << message.str() << "\n";
  }

  /**
   * Logs an error with error log level.
   *
   * @param[in] message message
   */
  virtual void error(const std::string& message) {
    std::cout << message << "\n";
  }

  /**
   * Logs an error with error log level.
   *
   * @param[in] message message
   */
  virtual void error(const std::stringstream& message) {
    std::cout << message.str() << "\n";
  }

  /**
   * Logs an error with fatal log level.
   *
   * @param[in] message message
   */
  virtual void fatal(const std::string& message) {
    std::cout << message << "\n";
  }

  /**
   * Logs an error with fatal log level.
   *
   * @param[in] message message
   */
  virtual void fatal(const std::stringstream& message) {
    std::cout << message.str() << "\n";
  }
};

class values : public stan::callbacks::stream_writer {
 public:
  std::vector<std::string> names_;
  std::vector<std::vector<double> > states_;
  std::vector<Eigen::VectorXd> eigen_states_;
  std::vector<std::tuple<Eigen::VectorXd, Eigen::VectorXd>> optim_path_;
  Eigen::MatrixXd values_;
  values(std::ostream& stream) : stan::callbacks::stream_writer(stream) {}

  /**
   * Writes a set of names.
   *
   * @param[in] names Names in a std::vector
   */
  void operator()(const std::vector<std::string>& names) { names_ = names; }

  /**
   * Writes a set of values.
   *
   * @param[in] state Values in a std::vector
   */
  void operator()(const std::vector<double>& state) {
    states_.push_back(state);
  }
  void operator()(const std::vector<std::tuple<Eigen::VectorXd, Eigen::VectorXd>>& xx) {
    optim_path_ = xx;
  }
  void operator()(const Eigen::VectorXd& vals) { eigen_states_.push_back(vals); }
  void operator()(const Eigen::MatrixXd& vals) { values_ = vals; }
};

stan::io::array_var_context init_context() {
  std::vector<std::string> names_r{"y", "sigma"};
  std::vector<double> values_r{28, 8, -3, 7, -1, 1, 18, 12, 15, 10, 16, 11,  9, 11, 10, 18};
  using size_vec = std::vector<size_t>;
  std::vector<size_vec> dims_r{size_vec{8}, size_vec{8}};
  std::vector<std::string> names_i{"J"};
  std::vector<int> values_i{8};
  using size_vec = std::vector<size_t>;
  std::vector<size_vec> dims_i{size_vec{}};
  return stan::io::array_var_context(names_r, values_r, dims_r, names_i, values_i, dims_i);
}

class ServicesPathfinderSingle : public testing::Test {
 public:
  ServicesPathfinderSingle()
      : init(init_ss),
        parameter(parameter_ss),
        diagnostics(diagnostic_ss),
        context(init_context()),
        model(context, 0, &model_ss) {}

  std::stringstream init_ss, parameter_ss, diagnostic_ss, model_ss;
  stan::callbacks::stream_writer init;
  loggy logger;
  values parameter;
  values diagnostics;
  stan::io::array_var_context context;
  stan_model model;
};

stan::io::array_var_context init_init_context() {
  std::vector<std::string> names_r{"mu", "tau", "theta_tilde"};
  std::vector<double> values_r{0.516456,
  0.1732794, //-1.75285,
  -0.937965,
  -0.511504,
  0.291413,
  1.63283,
  -1.19327,
  1.59356,
  1.7787,
  0.643191};
  using size_vec = std::vector<size_t>;
  std::vector<size_vec> dims_r{size_vec{}, size_vec{}, size_vec{8}};
  std::vector<std::string> names_i{""};
  std::vector<int> values_i{8};
  using size_vec = std::vector<size_t>;
  std::vector<size_vec> dims_i{size_vec{}};
  return stan::io::array_var_context(names_r, values_r, dims_r);
}

TEST_F(ServicesPathfinderSingle, rosenbrock) {
  unsigned int seed = 0;
  unsigned int chain = 1;
  double init_radius = 2;
  double num_elbo_draws = 100;
  double num_draws = 100;
  int history_size = 15;
  double init_alpha = 0.001;
  double tol_obj = 0;
  double tol_rel_obj = 0;
  double tol_grad = 0;
  double tol_rel_grad = 0;
  double tol_param = 0;
<<<<<<< HEAD
  int num_iterations = 60;
=======
  int num_iterations = 100;
>>>>>>> e5f03126
  bool save_iterations = true;
  int refresh = 1;
  mock_callback callback;
  stan::io::array_var_context empty_context = init_init_context();


  Eigen::MatrixXd X_vals(21, 10);
  X_vals <<
  -0.9379653474316, -0.511504401452839, 0.291413453407586, 1.6328311599791, -1.19327227585018, 1.59355873987079, 1.77870107442141, 0.643191169947386, 0.516456175595522, -1.75285491812974, -0.667708, -0.363698, 0.208631, 1.1753, -0.857873, 1.14468, 1.28596, 0.463694, 0.631304, -1.45833, 0.150717, 0.0850697, -0.0371175, -0.151779, 0.117982, -0.168591, -0.116361, -0.0534748, 1.37109, 0.539936, 0.375857, 0.206779, -0.0804938, -0.18698, 0.143935, -0.271543, 0.00939887, -0.0479159, 1.81544, 1.61375, 0.878688, 0.437858, -0.1595, 0.100877, -0.110194, -0.209658, 0.841208, 0.124438, 2.56307, 2.87656, 0.835656, 0.28938, -0.157124, 0.175336, -0.169541, -0.094994, 0.746999, 0.177726, 2.5215, 2.76128, 0.862983, 0.222864, -0.166699, 0.224032, -0.20765, -0.0386151, 0.730413, 0.222437, 2.58218, 2.90326, 0.867223, 0.140358, -0.187308, 0.161857, -0.120468, -0.0464945, 0.479354, 0.275662, 2.64748, 3.18993, 0.76018, 0.200837, -0.165319, 0.145555, -0.133769, -0.0514939, 0.54871, 0.259796, 2.61469, 3.17284, 0.73976, 0.188719, -0.161185, 0.144243, -0.126722, -0.0540425, 0.532005, 0.259251, 2.61664, 3.23775, 0.715526, 0.17578, -0.152404, 0.138478, -0.121947, -0.053399, 0.497343, 0.23986, 2.59348, 3.28784, 0.718124, 0.174263, -0.151608, 0.141961, -0.116709, -0.048173, 0.502842, 0.236043, 2.57425, 3.29454, 0.721043, 0.177217, -0.150325, 0.143547, -0.11356, -0.0448803, 0.50873, 0.230468, 2.53103, 3.29763, 0.728927, 0.183963, -0.145169, 0.152236, -0.105835, -0.0330273, 0.523303, 0.219593, 2.33846, 3.30414, 0.738022, 0.197333, -0.136582, 0.160657, -0.0892523, -0.0232173, 0.534787, 0.223114, 2.00287, 3.31777, 0.742692, 0.204078, -0.123187, 0.169811, -0.092551, -0.00725547, 0.537874, 0.254255, 1.54852, 3.34801, 0.726131, 0.208904, -0.113476, 0.17482, -0.0608786, -0.00913573, 0.520924, 0.266993, 1.30314, 3.36102, 0.726111, 0.203815, -0.116663, 0.169299, -0.075497, -0.0127053, 0.513807, 0.262536, 1.42165, 3.36352, 0.723005, 0.202541, -0.116838, 0.168001, -0.0766521, -0.0128625, 0.510969, 0.262904, 1.43252, 3.36655, 0.723162, 0.202521, -0.117191, 0.167857, -0.0765819, -0.0131429, 0.510897, 0.263148, 1.43293, 3.36647, 0.723114, 0.202517, -0.117238, 0.167945, -0.0765771, -0.0130584, 0.510919, 0.263161, 1.43295, 3.3664;
  //std::cout << "X: \n" << X_vals << "\n";
  X_vals.transposeInPlace();
  /*
  std::cout << "X: \n" << X_vals << "\n";
  */
  Eigen::MatrixXd G_vals(21, 10);
  G_vals <<
  -0.959256330532746, -0.524625358486603, 0.293827813622171, 1.62395155240062, -1.19047053791481, 1.59326171139352, 1.74893990789051, 0.637109257575491, -0.407643819107661, -1.0453791562244, -0.696164, -0.381036, 0.211975, 1.16359, -0.853761, 1.14448, 1.24625, 0.455609, -0.396231, -1.04201, -0.0503883, -0.0261708, -0.00824623, -0.235295, 0.172499, -0.16743, -0.405122, -0.110251, -0.32796, -0.774569, -0.166413, -0.0516421, 0.00603523, -0.44111, 0.363287, -0.294291, -0.800955, -0.209493, -0.274606, -0.174514, 0.102485, 0.852647, 0.0299219, -0.287352, 0.241974, -0.526429, 0.751939, -0.271598, 0.0456244, 0.18645, -0.026246, 0.146924, 0.0304792, -0.0475403, -0.00561046, -0.0925512, 0.167844, -0.1478, -0.0115247, -0.530177, 0.0783262, -0.0240568, 0.0144019, 0.173865, -0.253575, 0.093704, 0.347543, -0.0793166, 0.0210828, -0.255826, 0.404111, -0.331698, -0.0831051, 0.0772494, 0.0959209, 0.0575332, -0.421812, 0.0764533, 0.0360866, -0.100208, -0.00763214, 0.0599035, -0.00978904, -0.0340339, -0.00969479, 0.0245239, 0.00321709, 0.0252715, 0.0412275, -0.12862, -0.00041446, 0.0421016, -0.0108922, -0.00494786, -0.00461425, -0.00354606, 0.065832, 0.0407688, 0.0498011, -0.0179956, -0.0274452, -0.0112481, 0.00572433, -0.0158935, -0.0137745, -0.0172758, -0.0611676, -0.0066508, 0.044491, -0.0293329, -0.00832126, -0.0217078, 0.00493035, 0.00874475, 0.0255073, 0.0131718, -0.000497742, -0.0186966, 0.0490626, 0.00226387, 0.00385592, -0.00549597, 0.00446075, 0.0124978, 0.0398475, 0.0260008, 0.0465842, -0.0396117, 0.0500701, 0.02438, 0.0251435, 0.00615212, 0.00225265, 0.035934, 0.0477928, 0.0658124, 0.138207, -0.0898899, 0.0460609, 0.0609148, 0.0476127, 0.0452688, -0.00361461, 0.0322037, 0.0946054, 0.0593727, 0.193221, -0.103936, 0.0351806, 0.0841389, 0.0694903, 0.0202448, -0.00714195, 0.0238126, -0.122116, 0.0731776, 0.21044, -0.0283565, 0.0111021, 0.117655, -0.0130051, 0.0139338, 0.00280393, 0.0179159, 0.134343, 0.000358796, 0.0354597, -6.73221e-05, -0.000705955, -0.0126725, 0.00699117, 0.0044783, 0.00196504, 0.0052278, 0.0102796, 0.000328956, 0.0128139, -0.00438954, 0.000342617, 0.00330117, -0.000297419, 0.00022161, 0.00165241, 0.000571008, -0.00106536, 0.00145726, 0.000811386, -0.00084998, 6.6186e-05, 0.00028314, 0.000359043, 4.55642e-05, 0.000207156, -0.000543046, -7.04233e-05, -0.000666129, -1.12489e-05, 3.26843e-05, -1.65258e-05, 0.000152705, -1.34697e-05, -0.000103397, 2.50313e-05, 8.99411e-05, 4.38511e-05, 1.53115e-05, -8.10758e-05, 5.07464e-05, -4.18918e-07, -6.97718e-05;
 //std::cout << "G: \n" << G_vals << "\n";
  G_vals.transposeInPlace();

  std::vector<std::tuple<Eigen::VectorXd, Eigen::VectorXd>> input_iters;
  for (Eigen::Index i = 0; i < X_vals.cols(); ++i) {
      input_iters.emplace_back(X_vals.col(i), G_vals.col(i));
  }

  int return_code = stan::services::optimize::pathfinder_lbfgs_single(//X_vals, G_vals,
      model, empty_context, seed, chain, init_radius, history_size, init_alpha,
      tol_obj, tol_rel_obj, tol_grad, tol_rel_grad, tol_param, num_iterations, save_iterations, refresh, callback, num_elbo_draws, num_draws, 1,
      logger, init, parameter, diagnostics);



       //Eigen::MatrixXd param_vals = parameter.values_.transpose();
       // Eigen::MatrixXd param_vals = parameter.values_.transpose();
       Eigen::MatrixXd param_vals = std::move(parameter.values_);


        std::cout << "\n --- Optim Path ---" << std::endl;
        for (Eigen::Index i = 0; i < diagnostics.optim_path_.size(); ++i) {
          Eigen::MatrixXd tmp(2, param_vals.cols() - 1);
          tmp.row(0) = std::get<0>(diagnostics.optim_path_[i]);
          tmp.row(1) = std::get<1>(diagnostics.optim_path_[i]);
          std::cout << "Iter: " << i << "\n" << tmp << "\n";
        }
        Eigen::IOFormat CommaInitFmt(Eigen::StreamPrecision, 0, ", ", ", ", "\n", "",
                                     "", "");

       std::cout << "---- Results  -------" << std::endl;
       /*
       std::cout << "Values: \n"
                 << param_vals.format(CommaInitFmt) << "\n";
       */
       auto mean_vals = param_vals.rowwise().mean().eval();
       std::cout << "Mean Values: \n" << mean_vals.transpose().eval().format(CommaInitFmt) << "\n";
       std::cout << "SD Values: \n"
                 << (((param_vals.colwise() - mean_vals)
                         .array()
                         .square()
                         .matrix()
                         .rowwise()
                         .sum()
                         .array()
                     / (param_vals.cols() - 1))
                        .sqrt()).transpose().eval()
                 << "\n";

}<|MERGE_RESOLUTION|>--- conflicted
+++ resolved
@@ -202,11 +202,7 @@
   double tol_grad = 0;
   double tol_rel_grad = 0;
   double tol_param = 0;
-<<<<<<< HEAD
   int num_iterations = 60;
-=======
-  int num_iterations = 100;
->>>>>>> e5f03126
   bool save_iterations = true;
   int refresh = 1;
   mock_callback callback;
