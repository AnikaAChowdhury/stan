// TODO(carpenter): move this into test/unit/command
//                  it's here now because it won't compile there

#include <gtest/gtest.h>
#include <stan/lang/compiler.hpp>
#include <stan/command/stanc_helper.hpp>
#include <test/unit/util.hpp>
#include <fstream>
#include <sstream>

void expect_find(const std::string& str, const std::string& target) {
  EXPECT_TRUE(str.find(target) != std::string::npos)
    << str << " does not contain " << target << std::endl;
}

TEST(commandStancHelper, printVersion) {
  std::stringstream ss;
  print_version(&ss);
  expect_find(ss.str(), "stanc version 2.");
}

TEST(commandStancHelper, printStancHelp) {
  std::stringstream ss;
  print_stanc_help(&ss);
  expect_find(ss.str(), "USAGE:  stanc [options] <model_file>");
  expect_find(ss.str(), "OPTIONS:");
}

bool create_test_file(const std::string& path, const std::string& program) {
  std::string cmd_setup = "mkdir -p test/test-models";
  system(cmd_setup.c_str());
  std::string cmd = "echo ";
  cmd += "\"";
  cmd += program;
  cmd += "\"";
  cmd += " > ";
  cmd += path;
  int return_code = system(cmd.c_str());
  return return_code == 0;
}

bool create_test_file() {
  std::string program
    = "parameters { real y; } model { y ~ normal(0, 1); }";
  return create_test_file("test/test-models/temp-bar.stan", program);
}

TEST(commandStancHelper, deleteFile) {
  if (!create_test_file()) return;
  std::stringstream ss;
  delete_file(&ss, "test/test-models/temp-bar.stan");
  // test there's no error message
  EXPECT_EQ(0, ss.str().size());
  // and then test the file stream can't be opened
  std::fstream fs;
  fs.open("test/test-models/temp-bar.stan", std::fstream::in);
  EXPECT_FALSE(fs.is_open());
  fs.close();
}

int run_helper(const std::string& path,
               std::ostream& out, std::ostream& err) {
  int argc = 2;
  std::vector<const char*> argv_vec;
  argv_vec.push_back("main");
  argv_vec.push_back(path.c_str());
  const char** argv = &argv_vec[0];
  return stanc_helper(argc, argv, &out, &err);
}

TEST(commandStancHelper, readOnlyOK) {
  std::stringstream out;
  std::stringstream err;
  int rc = run_helper("src/test/test-models/good/stanc_helper.stan", out, err);
  EXPECT_EQ(0, rc)
    << "out=" << out.str() << std::endl << "err=" << err.str() << std::endl;
  expect_find(out.str(), "Model name=stanc_helper_model");
  expect_find(out.str(), "Input file=src/test/test-models/good/stanc_helper.stan");
  expect_find(out.str(), "Output file=stanc_helper_model.cpp");
  delete_file(&err, "stanc_helper_model.cpp");
  EXPECT_EQ(0, err.str().size())
    << "error=" << err.str() << std::endl;
}

TEST(commandStancHelper, failRC) {
  std::stringstream out;
  std::stringstream err;
  int rc = run_helper("src/test/test-models/bad/stanc_helper.stan", out, err);

  // TODO(carpenter): This should be -2 but it's -3 so
  // I only tested that it's != 0 to contrast with earlier success
  EXPECT_TRUE(rc != 0);
}

TEST(commandStancHelper, noSuchFile) {
  std::stringstream out;
  std::stringstream err;
  int argc = 2;
  std::vector<const char*> argv_vec;
  argv_vec.push_back("main");
  argv_vec.push_back("src/test/test-models/good/nosuchfile.stan");
  const char** argv = &argv_vec[0];
  int rc = stanc_helper(argc, argv, &out, &err);
  EXPECT_GT(err.str().size(), 10)
    << "error=" << err.str() << std::endl;
  expect_find(err.str(), "Failed to open model file");
  EXPECT_TRUE(rc != 0);
}

TEST(commandStancHelper, readOnlyDirReadFile) {
  std::stringstream out;
  std::stringstream err;
  int argc = 4;
  std::vector<const char*> argv_vec;
  argv_vec.push_back("main");
  argv_vec.push_back("--name=m1");
  argv_vec.push_back("--o=src/test/test-models/m1.cpp");
  argv_vec.push_back("src/test/test-models/bad/read_only/m1.stan");
  const char** argv = &argv_vec[0];
  int rc = stanc_helper(argc, argv, &out, &err);
  EXPECT_TRUE(rc == 0);
  delete_file(&err, "src/test/test-models/m1.cpp");
  EXPECT_EQ(0, err.str().size())
    << "error=" << err.str() << std::endl;
}

TEST(commandStancHelper, readOnlyDirWriteFile) {
  std::stringstream out;
  std::stringstream err;
  int argc = 4;
  std::vector<const char*> argv_vec;
  argv_vec.push_back("main");
  argv_vec.push_back("--name=m1");
  argv_vec.push_back("--o=src/test/test-models/read_only/m1.cpp");
  argv_vec.push_back("src/test/test-models/bad/read_only/m1.stan");
  const char** argv = &argv_vec[0];
  int rc = stanc_helper(argc, argv, &out, &err);
  EXPECT_TRUE(rc != 0);
}

TEST(commandStancHelper, readOnlyDirBadFile) {
  std::stringstream out;
  std::stringstream err;
  int argc = 2;
  std::vector<const char*> argv_vec;
  argv_vec.push_back("main");
  argv_vec.push_back("src/test/test-models/bad/read_only/nosuchfile.stan");
  const char** argv = &argv_vec[0];
  int rc = stanc_helper(argc, argv, &out, &err);
  EXPECT_TRUE(rc != 0);
<<<<<<< HEAD
=======
}

TEST(commandStancHelper, includeSinglePathGood) {
  std::stringstream out;
  std::stringstream err;
  std::vector<const char*> argv_vec;

  argv_vec.push_back("main");
  argv_vec.push_back("--include_paths=src/test/test-models/included/");
  argv_vec.push_back("src/test/test-models/include_path_test/stanc_helper_with_include.stan");

  int argc = argv_vec.size();
  const char** argv = &argv_vec[0];

  int rc = stanc_helper(argc, argv, &out, &err);
  EXPECT_TRUE(rc == 0);
}

TEST(commandStancHelper, includeMultPathSimpleGood) {
  std::stringstream out;
  std::stringstream err;
  std::vector<const char*> argv_vec;

  argv_vec.push_back("main");
  argv_vec.push_back("--include_paths=foo,src/test/test-models/included/,baz");
  argv_vec.push_back("src/test/test-models/include_path_test/stanc_helper_with_include.stan");

  int argc = argv_vec.size();
  const char** argv = &argv_vec[0];

  int rc = stanc_helper(argc, argv, &out, &err);
  EXPECT_TRUE(rc == 0);
}

TEST(commandStancHelper, includeMultPathSingleQuoteGood) {
  std::stringstream out;
  std::stringstream err;
  std::vector<const char*> argv_vec;

  argv_vec.push_back("main");
  argv_vec.push_back("--include_paths='path,with,commas',src/test/test-models/included/");
  argv_vec.push_back("src/test/test-models/include_path_test/stanc_helper_with_include.stan");

  int argc = argv_vec.size();
  const char** argv = &argv_vec[0];

  int rc = stanc_helper(argc, argv, &out, &err);
  EXPECT_TRUE(rc == 0);
}

TEST(commandStancHelper, includeMultPathDoubleQuoteGood) {
  std::stringstream out;
  std::stringstream err;
  std::vector<const char*> argv_vec;

  argv_vec.push_back("main");
  argv_vec.push_back("--include_paths=\"path,with,commas\",src/test/test-models/included/");
  argv_vec.push_back("src/test/test-models/include_path_test/stanc_helper_with_include.stan");

  int argc = argv_vec.size();
  const char** argv = &argv_vec[0];

  int rc = stanc_helper(argc, argv, &out, &err);
  EXPECT_EQ(0, rc);
}

TEST(commandStancHelper, includeMultPathEscapedCommaGood) {
  std::stringstream out;
  std::stringstream err;
  std::vector<const char*> argv_vec;

  argv_vec.push_back("main");
  argv_vec.push_back("--include_paths=path\\,with\\,commas,src/test/test-models/included/");
  argv_vec.push_back("src/test/test-models/include_path_test/stanc_helper_with_include.stan");

  int argc = argv_vec.size();
  const char** argv = &argv_vec[0];

  int rc = stanc_helper(argc, argv, &out, &err);
  EXPECT_EQ(0, rc);
}

TEST(commandStancHelper, includeMultPathBad) {
  std::stringstream out;
  std::stringstream err;
  std::vector<const char*> argv_vec;

  argv_vec.push_back("main");
  argv_vec.push_back("--include_paths=foo,baz");
  argv_vec.push_back("src/test/test-models/include_path_test/stanc_helper_with_include.stan");

  int argc = argv_vec.size();
  const char** argv = &argv_vec[0];

  int rc = stanc_helper(argc, argv, &out, &err);
  EXPECT_TRUE(rc != 0);
}

TEST(commandStancHelper, includeNoPathBad) {
  std::stringstream out;
  std::stringstream err;
  std::vector<const char*> argv_vec;

  argv_vec.push_back("main");
  argv_vec.push_back("src/test/test-models/include_path_test/stanc_helper_with_include.stan");

  int argc = argv_vec.size();
  const char** argv = &argv_vec[0];

  int rc = stanc_helper(argc, argv, &out, &err);
  EXPECT_TRUE(rc != 0);
>>>>>>> cf5a69f2
}<|MERGE_RESOLUTION|>--- conflicted
+++ resolved
@@ -148,8 +148,6 @@
   const char** argv = &argv_vec[0];
   int rc = stanc_helper(argc, argv, &out, &err);
   EXPECT_TRUE(rc != 0);
-<<<<<<< HEAD
-=======
 }
 
 TEST(commandStancHelper, includeSinglePathGood) {
@@ -261,5 +259,4 @@
 
   int rc = stanc_helper(argc, argv, &out, &err);
   EXPECT_TRUE(rc != 0);
->>>>>>> cf5a69f2
 }