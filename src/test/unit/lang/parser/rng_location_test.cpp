#include <gtest/gtest.h>
#include <test/unit/lang/utility.hpp>

void verify_bad_rng(const std::string& model_name) {
  test_throws(model_name,
<<<<<<< HEAD
              "Error: random number generators only allowed in"
=======
              "Random number generators only allowed in"
>>>>>>> bf248025
              " transformed data block, generated quantities block"
              " or user-defined functions with names ending in _rng");
}

TEST(lang_parser, good_rng_location) {
  test_parsable("rng_loc");
}
TEST(lang_parser, bad_rng_location) {
  verify_bad_rng("rng_loc1");
  verify_bad_rng("rng_loc2");
  verify_bad_rng("rng_loc3");
  verify_bad_rng("rng_loc4");
  verify_bad_rng("rng_loc5");
  verify_bad_rng("rng_loc6");
}
<|MERGE_RESOLUTION|>--- conflicted
+++ resolved
@@ -3,11 +3,7 @@
 
 void verify_bad_rng(const std::string& model_name) {
   test_throws(model_name,
-<<<<<<< HEAD
-              "Error: random number generators only allowed in"
-=======
               "Random number generators only allowed in"
->>>>>>> bf248025
               " transformed data block, generated quantities block"
               " or user-defined functions with names ending in _rng");
 }
