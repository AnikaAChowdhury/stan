--- conflicted
+++ resolved
@@ -10,20 +10,17 @@
 #include <stan/mcmc/hmc/hamiltonians/unit_e_metric.hpp>
 #include <stan/mcmc/hmc/hamiltonians/diag_e_metric.hpp>
 #include <boost/random/additive_combine.hpp> // L'Ecuyer RNG
-<<<<<<< HEAD
+
+#include <test/unit/util.hpp>
 
 typedef boost::ecuyer1988 rng_t;
-
-=======
-#include <test/unit/util.hpp>
->>>>>>> 8cc7c697
 
 // namespace
 //************************************************************
 
 class McmcHmcIntegratorsExplLeapfrogF : public testing::Test {
 public:
-  
+
   void SetUp() {
     static const std::string DATA("mu <- 0.0\ny <- 0\n");
     std::stringstream data_stream(DATA);
@@ -31,11 +28,11 @@
 
     model = new command_model_namespace::command_model(data_var_context);
   }
-  
+
   void TearDown() {
     delete model;
   }
-  
+
   // integrator under test
   stan::mcmc::expl_leapfrog<
     stan::mcmc::unit_e_metric<command_model_namespace::command_model, rng_t> >
@@ -44,7 +41,7 @@
   stan::mcmc::expl_leapfrog<
     stan::mcmc::diag_e_metric<command_model_namespace::command_model, rng_t> >
       diag_e_integrator;
-  
+
   // model
   command_model_namespace::command_model *model;
 
@@ -63,7 +60,7 @@
   EXPECT_NEAR(z.q(0),  1.99987371079118, 1e-15);
   EXPECT_NEAR(z.p(0), -1.58612292129732, 1e-15);
   EXPECT_NEAR(z.g(0),  1.99987371079118, 1e-15);
-  
+
   // setup hamiltonian
   stan::mcmc::unit_e_metric<command_model_namespace::command_model, rng_t>
     hamiltonian(*model);
@@ -369,15 +366,11 @@
   stan::test::capture_std_streams();
 
   typedef stan::mcmc::expl_leapfrog<
-    stan::mcmc::unit_e_metric<command_model_namespace::command_model,rng_t>, 
-    stan::mcmc::unit_e_point> integrator;
-  EXPECT_NO_THROW(integrator i(0));
-  
-  std::stringstream out;
-  EXPECT_NO_THROW(integrator i(&out));
-  EXPECT_EQ("", out.str());
-  
+    stan::mcmc::unit_e_metric<command_model_namespace::command_model, rng_t> >
+      integrator;
+  EXPECT_NO_THROW(integrator i);
+
   stan::test::reset_std_streams();
   EXPECT_EQ("", stan::test::cout_ss.str());
   EXPECT_EQ("", stan::test::cerr_ss.str());
-}
+}