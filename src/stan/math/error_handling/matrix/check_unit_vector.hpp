#ifndef __STAN__MATH__ERROR_HANDLING__MATRIX__CHECK_UNIT_VECTOR_HPP__
#define __STAN__MATH__ERROR_HANDLING__MATRIX__CHECK_UNIT_VECTOR_HPP__

#include <sstream>
#include <stan/math/matrix/Eigen.hpp>
#include <stan/math/error_handling/dom_err.hpp>
#include <stan/math/error_handling/matrix/constraint_tolerance.hpp>

namespace stan {
  namespace math {

    /**
     * Return <code>true</code> if the specified vector is unit vector.
     *
     * <p>The test that the values sum to 1 is done to within the
     * tolerance specified by <code>CONSTRAINT_TOLERANCE</code>.
     *
     * @param function
     * @param theta Vector to test.
     * @param name
     * @param result
     * @return <code>true</code> if the vector is a unit vector.
     */
    template <typename T_prob, typename T_result, int R, int C>
    bool check_unit_vector(const char* function,
<<<<<<< HEAD
                           const Eigen::Matrix<T_prob,R,C>& theta,
=======
                           const Eigen::Matrix<T_prob,Eigen::Dynamic,1>& theta,
>>>>>>> cf70d8c8
                           const char* name,
                           T_result* result) {
      typedef typename Eigen::Matrix<T_prob,Eigen::Dynamic,1>::size_type size_t;
      if (theta.size() == 0) {
        std::string message(name);
        message += " is not a valid unit vector. %1% elements in the vector.";
        return dom_err(function,0,name,
                       message.c_str(),"",
                       result);
      }
      T_prob ssq = theta.squaredNorm();
      if (fabs(1.0 - ssq) > CONSTRAINT_TOLERANCE) {
        std::stringstream msg;
        msg << "in function check_unit_vector(%1%), ";
        msg << name << " is not a valid unit vector.";
        msg << " The sum of the squares of the elements should be 1, but is " 
            << ssq;
        std::string tmp(msg.str());
        return dom_err(function,ssq,name,
                       tmp.c_str(),"",
                       result);
      }
      return true;
    }

<<<<<<< HEAD
    template <typename T, int R, int C>
    inline bool check_unit_vector(const char* function,
                                  const Eigen::Matrix<T,R,C>& theta,
                                  const char* name,
                                  T* result = 0) {
      return check_unit_vector<T,T>(function,theta,name,result);
    }

=======
>>>>>>> cf70d8c8
  }
}
#endif<|MERGE_RESOLUTION|>--- conflicted
+++ resolved
@@ -21,13 +21,9 @@
      * @param result
      * @return <code>true</code> if the vector is a unit vector.
      */
-    template <typename T_prob, typename T_result, int R, int C>
+    template <typename T_prob, typename T_result>
     bool check_unit_vector(const char* function,
-<<<<<<< HEAD
-                           const Eigen::Matrix<T_prob,R,C>& theta,
-=======
                            const Eigen::Matrix<T_prob,Eigen::Dynamic,1>& theta,
->>>>>>> cf70d8c8
                            const char* name,
                            T_result* result) {
       typedef typename Eigen::Matrix<T_prob,Eigen::Dynamic,1>::size_type size_t;
@@ -53,17 +49,16 @@
       return true;
     }
 
-<<<<<<< HEAD
-    template <typename T, int R, int C>
+
+    template <typename T>
     inline bool check_unit_vector(const char* function,
-                                  const Eigen::Matrix<T,R,C>& theta,
+                                  const Eigen::Matrix<T,Eigen::Dynamic,1>& theta,
                                   const char* name,
                                   T* result = 0) {
       return check_unit_vector<T,T>(function,theta,name,result);
     }
 
-=======
->>>>>>> cf70d8c8
+
   }
 }
 #endif