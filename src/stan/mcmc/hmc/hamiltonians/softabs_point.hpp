#ifndef STAN_MCMC_HMC_HAMILTONIANS_SOFTABS_POINT_HPP
#define STAN_MCMC_HMC_HAMILTONIANS_SOFTABS_POINT_HPP

#include <stan/callbacks/writer.hpp>
#include <stan/mcmc/hmc/hamiltonians/ps_point.hpp>

namespace stan {
namespace mcmc {
/**
 * Point in a phase space with a base
 * Riemannian manifold with SoftAbs metric
 */
class softabs_point : public ps_point {
 public:
  explicit softabs_point(int n)
      : ps_point(n),
        alpha(1.0),
        hessian(Eigen::MatrixXd::Identity(n, n)),
        eigen_deco(n),
        log_det_metric(0),
        softabs_lambda(Eigen::VectorXd::Zero(n)),
        softabs_lambda_inv(Eigen::VectorXd::Zero(n)),
        pseudo_j(Eigen::MatrixXd::Identity(n, n)) {}

  // SoftAbs regularization parameter
  double alpha;

  Eigen::MatrixXd hessian;

  // Eigendecomposition of the Hessian
  Eigen::SelfAdjointEigenSolver<Eigen::MatrixXd> eigen_deco;

  // Log determinant of metric
  double log_det_metric;

  // SoftAbs transformed eigenvalues of Hessian
  Eigen::VectorXd softabs_lambda;
  Eigen::VectorXd softabs_lambda_inv;

  // Psuedo-Jacobian of the eigenvalues
  Eigen::MatrixXd pseudo_j;

<<<<<<< HEAD
  inline virtual void write_metric(stan::callbacks::writer& writer) {
=======
  virtual inline void write_metric(stan::callbacks::writer& writer) final {
>>>>>>> 1c6e8e0c
    writer("No free parameters for SoftAbs metric");
  }
};

}  // namespace mcmc
}  // namespace stan

#endif<|MERGE_RESOLUTION|>--- conflicted
+++ resolved
@@ -40,11 +40,7 @@
   // Psuedo-Jacobian of the eigenvalues
   Eigen::MatrixXd pseudo_j;
 
-<<<<<<< HEAD
-  inline virtual void write_metric(stan::callbacks::writer& writer) {
-=======
   virtual inline void write_metric(stan::callbacks::writer& writer) final {
->>>>>>> 1c6e8e0c
     writer("No free parameters for SoftAbs metric");
   }
 };
