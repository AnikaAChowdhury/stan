--- conflicted
+++ resolved
@@ -18,31 +18,6 @@
                                                Model, dense_e_point, BaseRNG> {
  public:
   explicit dense_e_metric(const Model& model)
-<<<<<<< HEAD
-      : base_hamiltonian<Model, dense_e_point, BaseRNG>(model) {}
-
-  inline double T(dense_e_point& z) final {
-    return 0.5 * z.p.transpose() * z.inv_e_metric_ * z.p;
-  }
-
-  inline double tau(dense_e_point& z) final { return T(z); }
-
-  inline double phi(dense_e_point& z) final { return this->V(z); }
-
-  inline double dG_dt(dense_e_point& z, callbacks::logger& logger) {
-    return 2 * T(z) - z.q.dot(z.g);
-  }
-
-  inline Eigen::VectorXd dtau_dq(dense_e_point& z, callbacks::logger& logger) {
-    return Eigen::VectorXd::Zero(this->model_.num_params_r());
-  }
-
-  inline Eigen::VectorXd dtau_dp(dense_e_point& z) {
-    return z.inv_e_metric_ * z.p;
-  }
-
-  inline Eigen::VectorXd dphi_dq(dense_e_point& z, callbacks::logger& logger) {
-=======
       : base_hamiltonian<dense_e_metric<Model, BaseRNG>, Model, dense_e_point,
                          BaseRNG>(model) {
     dtau_dq_ = Eigen::VectorXd::Zero(this->model_.num_params_r());
@@ -71,7 +46,6 @@
   inline auto dtau_dp(dense_e_point& z) { return z.inv_e_metric_ * z.p; }
 
   inline auto& dphi_dq(dense_e_point& z, callbacks::logger& logger) {
->>>>>>> 1c6e8e0c
     return z.g;
   }
 
