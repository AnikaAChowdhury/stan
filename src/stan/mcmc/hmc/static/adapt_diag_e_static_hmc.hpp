--- conflicted
+++ resolved
@@ -12,25 +12,13 @@
     // Euclidean manifold with diagonal metric,
     // static integration time,
     // and adaptive stepsize
-<<<<<<< HEAD
-    template <class M, class BaseRNG>
-    class adapt_diag_e_static_hmc : public diag_e_static_hmc<M, BaseRNG>,
-                                    public stepsize_var_adapter {
-    public:
-        adapt_diag_e_static_hmc(M &m, BaseRNG& rng)
-          : diag_e_static_hmc<M, BaseRNG>(m, rng),
-            stepsize_var_adapter(m.num_params_r()) {}
-=======
-    template <typename Model, class BaseRNG>
+    template <class Model, class BaseRNG>
     class adapt_diag_e_static_hmc : public diag_e_static_hmc<Model, BaseRNG>,
                                     public stepsize_var_adapter {
     public:
-        adapt_diag_e_static_hmc(Model &model, BaseRNG& rng,
-                                std::ostream* o,
-                                std::ostream* e)
-          : diag_e_static_hmc<Model, BaseRNG>(model, rng, o, e),
-          stepsize_var_adapter(model.num_params_r()) {}
->>>>>>> 66830e2a
+        adapt_diag_e_static_hmc(Model &model, BaseRNG& rng)
+          : diag_e_static_hmc<Model, BaseRNG>(model, rng),
+            stepsize_var_adapter(model.num_params_r()) {}
 
       ~adapt_diag_e_static_hmc() {}
 
