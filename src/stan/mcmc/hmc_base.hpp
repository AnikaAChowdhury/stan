--- conflicted
+++ resolved
@@ -18,7 +18,6 @@
     class psPoint {
 
     public:
-<<<<<<< HEAD
     
       psPoint(int n): q(n), r(n), p(Eigen::VectorXd::Zero(n)) {};
         
@@ -66,162 +65,5 @@
   } // mcmc
 
 } // stan
-=======
-
-      /**
-       * Construct a base HMC sampler.
-       *
-       * @param model Log probability model with gradients.
-       * @param epsilon Hamiltonian dynamics simulation step size. Optional;
-       * if not specified or set < 0, find_reasonable_parameters() will be 
-       * called to initialize epsilon; default value = -1
-       * @param epsilon_pm Sample in range defined by plus-or minus
-       * this value over epsilon (sample step size uniformly in interval
-       * <code>[epsilon*(1-epsilon_pm),
-       * epsilon*(1+epsilon_pm)]</code>;
-       * default value = 0.0
-       * @param epsilon_adapt Flag indicating whether adaptation is
-       * turned on.
-       * @param delta Target acceptance rate for adaptation.
-       * @param gamma Tuning parameter for dual averaging adaptation.
-       * @param rand_int Base random integer generator.
-       */
-      hmc_base(stan::model::prob_grad& model,
-               const std::vector<double>& params_r,
-               const std::vector<int>& params_i,
-               double epsilon=-1,
-               double epsilon_pm = 0.0,
-               bool epsilon_adapt = true,
-               double delta = 0.651,
-               double gamma = 0.05,
-         BaseRNG rand_int = BaseRNG(std::time(0))) 
-        : adaptive_sampler(epsilon_adapt),
-          _model(model),
-          _epsilon(epsilon),
-          _epsilon_pm(epsilon_pm),
-          _epsilon_last(epsilon),
-          _epsilon_adapt(epsilon_adapt),
-          _delta(delta),
-          _gamma(gamma),
-          _da(gamma, std::vector<double>(1, 0.0)),
-          _rand_int(rand_int),
-          _rand_unit_norm(_rand_int, boost::normal_distribution<>()),
-          _rand_uniform_01(_rand_int),
-          _x(model.num_params_r()),
-          _z(model.num_params_i()),
-          _g(model.num_params_r())
-      {
-        model.init(_x,_z);
-  if (params_r.size() != model.num_params_r())
-    throw std::invalid_argument("hmc_base ctor:  double params must match in size"); 
-  _x = params_r;
-  if (params_i.size() != model.num_params_i())
-    throw std::invalid_argument("hmc_base ctor:  int params must match in size"); 
-  _z = params_i;
-        _logp = model.grad_log_prob(_x,_z,_g);
-        if (epsilon_adapt)
-          find_reasonable_parameters();
-      }
-
-      virtual ~hmc_base() { }
-
-      /**
-       * Sets the model real and integer parameters to the specified
-       * values.  
-       *
-       * This method will typically be used to set the parameters
-       * by the client of this class after initialization.  
-       *
-       * @param x Real parameters.
-       * @param z Integer parameters.
-       */
-      virtual void set_params(const std::vector<double>& x,
-                              const std::vector<int>& z) {
-        if (x.size() != this->_x.size())
-          throw std::invalid_argument("hmc_base::set_params double params must match in size");
-        if (z.size() != this->_z.size())
-          throw std::invalid_argument("hmc_base::set_params int params must match in size");
-        this->_x = x;
-        this->_z = z;
-        this->_logp = this->_model.grad_log_prob(this->_x,this->_z,this->_g);
-      }
-
-      /**
-       * Sets the model real parameters to the specified values
-       * and update gradients and log probability to match.
-       *
-       * This method will typically be used to set the parrs
-       * by the client of this class after initialization.  
-       *
-       * @param x Real parameters.
-       * @throw std::invalid_argument if the number of real parameters does
-       *   not match the number of parameters defined by the model.
-       */
-      void set_params_r(const std::vector<double>& x) {
-        if (x.size() != this->_model.num_params_r())
-          throw std::invalid_argument("x.size() must match num model params.");
-        this->_x = x;
-        this->_logp = this->_model.grad_log_prob(this->_x,this->_z,this->_g);
-      }
-
-
-      /**
-       * Sets the model integer parameters to the specified values
-       * and update gradients and log probability to match.
-       *
-       * This method will typically be used to set the parameters
-       * by the client of this class after initialization.  
-       *
-       * @param z Integer parameters.
-       * @throw std::invalid_argument if the number of integer parameters does
-       *   not match the number of parameters defined by the model.
-       */
-      void set_params_i(const std::vector<int>& z) {
-        if (z.size() != this->_model.num_params_i())
-          throw std::invalid_argument("z.size() must match num params");
-        this->_z = z;
-        this->_logp = this->_model.grad_log_prob(this->_x,this->_z,this->_g);
-      }
-
-      bool varying_epsilon() {
-        return this->_epsilon_pm != 0;
-      }
-
-      /**
-       * Turn off parameter adaptation. 
-       *
-       * Because we're using primal-dual averaging, once we're done
-       * adapting we want to set epsilon=the _average_ value of
-       * epsilon over each adaptation step. This results in a
-       * lower-variance estimate of the optimal epsilon.
-       */
-      virtual void adapt_off() {
-        if (!this->adapting()) return;
-        adaptive_sampler::adapt_off();
-        std::vector<double> result;
-        this->_da.xbar(result);
-        this->_epsilon = exp(result[0]);
-      }
-
-      /**
-       * Write the step size into position 1 of the specified vector.
-       *
-       * @param[out] params Where to store epsilon.
-       */
-      virtual void get_parameters(std::vector<double>& params) {
-        params.assign(1, this->_epsilon);
-      }
-
-
-
-
-
-
-    }; // class hmc_base
-
-  }
-}
->>>>>>> 56c1c283
-          
 
 #endif