#ifndef STAN_VARIATIONAL_ADVI_HPP
#define STAN_VARIATIONAL_ADVI_HPP

#include <stan/math.hpp>
#include <stan/io/dump.hpp>
#include <stan/model/util.hpp>
#include <stan/services/io/write_iteration_csv.hpp>
#include <stan/services/io/write_iteration.hpp>
#include <stan/services/error_codes.hpp>
#include <stan/services/variational/print_progress.hpp>
#include <stan/variational/families/normal_fullrank.hpp>
#include <stan/variational/families/normal_meanfield.hpp>
#include <boost/circular_buffer.hpp>
#include <boost/lexical_cast.hpp>
#include <algorithm>
#include <limits>
#include <numeric>
#include <ostream>
#include <vector>
#include <queue>
#include <string>
<<<<<<< HEAD
#include <boost/lexical_cast.hpp>
=======
>>>>>>> 75a29dcc

namespace stan {

  namespace variational {

    /**
     * AUTOMATIC DIFFERENTIATION VARIATIONAL INFERENCE
     *
     * Runs "black box" variational inference by applying stochastic gradient
     * ascent in order to maximize the Evidence Lower Bound for a given model
     * and variational family.
     *
     * @tparam M                     class of model
     * @tparam Q                     class of variational distribution
     * @tparam BaseRNG               class of random number generator
     * @param  m                     stan model
     * @param  cont_params           initialization of continuous parameters
     * @param  rng                   random number generator
     * @param  n_monte_carlo_grad    number of samples for gradient computation
     * @param  n_monte_carlo_elbo    number of samples for ELBO computation
<<<<<<< HEAD
     * @param  rng                   random number generator
=======
>>>>>>> 75a29dcc
     * @param  eval_elbo             evaluate ELBO at every "eval_elbo" iters
     * @param  n_posterior_samples   number of samples to draw from posterior
     * @param  print_stream          stream for convergence assessment output
     * @param  output_stream         stream for parameters output
     * @param  diagnostic_stream     stream for ELBO output
     */
    template <class M, class Q, class BaseRNG>
    class advi {
    public:
      advi(M& m,
           Eigen::VectorXd& cont_params,
           BaseRNG& rng,
           int n_monte_carlo_grad,
           int n_monte_carlo_elbo,
<<<<<<< HEAD
           BaseRNG& rng,
=======
>>>>>>> 75a29dcc
           int eval_elbo,
           int n_posterior_samples,
           bool subsample,
           std::ostream* print_stream,
           std::ostream* output_stream,
           std::ostream* diagnostic_stream) :
        model_(m),
        cont_params_(cont_params),
        rng_(rng),
        n_monte_carlo_grad_(n_monte_carlo_grad),
        n_monte_carlo_elbo_(n_monte_carlo_elbo),
        eval_elbo_(eval_elbo),
        n_posterior_samples_(n_posterior_samples),
        subsample_(subsample),
        print_stream_(print_stream),
        out_stream_(output_stream),
        diag_stream_(diagnostic_stream) {
        static const char* function = "stan::variational::advi";
        stan::math::check_positive(function,
                                 "Number of Monte Carlo samples for gradients",
                                 n_monte_carlo_grad_);
        stan::math::check_positive(function,
                                 "Evaluate ELBO at every eval_elbo iteration",
                                 eval_elbo_);
        stan::math::check_positive(function,
                                 "Number of posterior samples for output",
                                 n_posterior_samples_);
        stan::math::check_positive(function,
                                 "Number of posterior samples for output",
                                 n_posterior_samples_);
      }

      /**
       * Calculates the Evidence Lower BOund (ELBO) by sampling from
       * the variational distribution and then evaluating the log joint,
       * adjusted by the entropy term of the variational distribution.
       *
<<<<<<< HEAD
       * @param variational variational distribution
       * @return evidence lower bound
=======
       * @param[in] variational variational approximation at which to evaluate
       * the ELBO.
       * @return the evidence lower bound.
       * @throw std::domain_error If, after n_monte_carlo_elbo_ number of draws
       * from the variational distribution all give non-finite log joint
       * evaluations. This means that the model is severly ill conditioned or
       * that the variational distribution has somehow collapsed.
>>>>>>> 75a29dcc
       */
      double calc_ELBO(const Q& variational) const {
        static const char* function =
          "stan::variational::advi::calc_ELBO";

        double elbo = 0.0;
        int dim = variational.dimension();
        Eigen::VectorXd zeta(dim);

        int n_dropped_evaluations = 0;
        for (int i = 0; i < n_monte_carlo_elbo_;) {
          variational.sample(rng_, zeta);
          try {
            double log_prob = model_.template log_prob<false, true>(zeta,
              print_stream_);
<<<<<<< HEAD
            stan::math::check_finite(function, "energy_i", energy_i);
            elbo += energy_i;
            i += 1;
          } catch (std::domain_error& e) {
            n_monte_carlo_drop += 1;
            if (n_monte_carlo_drop >= n_monte_carlo_elbo_) {
=======
            stan::math::check_finite(function, "log_prob", log_prob);
            elbo += log_prob;
            ++i;
          } catch (const std::domain_error& e) {
            ++n_dropped_evaluations;
            if (n_dropped_evaluations >= n_monte_carlo_elbo_) {
>>>>>>> 75a29dcc
              const char* name = "The number of dropped evaluations";
              const char* msg1 = "has reached its maximum amount (";
              const char* msg2 = "). Your model may be either severely "
                "ill-conditioned or misspecified.";
              stan::math::domain_error(function, name, n_monte_carlo_elbo_,
                msg1, msg2);
            }
          }
        }
        elbo /= n_monte_carlo_elbo_;

        elbo += variational.entropy();

        return elbo;
      }

      /**
       * Calculates the "black box" gradient of the ELBO.
       *
<<<<<<< HEAD
       * @param variational variational distribution
       * @param elbo_grad   gradient of ELBO with respect to variational parameters
=======
       * @param[in] variational variational approximation at which to evaluate
       * the ELBO.
       * @param[out] elbo_grad gradient of ELBO with respect to variational
       * approximation.
>>>>>>> 75a29dcc
       */
      void calc_ELBO_grad(const Q& variational, Q& elbo_grad) const {
        static const char* function =
          "stan::variational::advi::calc_ELBO_grad";

        stan::math::check_size_match(function,
                        "Dimension of elbo_grad", elbo_grad.dimension(),
                        "Dimension of variational q", variational.dimension());
        stan::math::check_size_match(function,
                        "Dimension of variational q", variational.dimension(),
                        "Dimension of variables in model", cont_params_.size());

        variational.calc_grad(elbo_grad,
                              model_, cont_params_, n_monte_carlo_grad_, rng_,
                              print_stream_);
      }

      /**
<<<<<<< HEAD
       * Adaptively set hyperparameters for ADVI.
       *
       * @param variational variational distribution
       * @param tuning_iter number of tuning iterations
       * @return optimal value of eta via grid search
       */
      double tune(Q& variational, int tuning_iter) const {
        static const char* function = "stan::variational::advi::tune";

        stan::math::check_positive(function,
                                   "Number of tuning iterations",
                                   tuning_iter);

        // Gradient parameters
        Q elbo_grad = Q(model_.num_params_r());

        // Learning rate parameters
        Q params_prop = Q(model_.num_params_r());
        double tau = 1.0;
        double pre_factor  = 0.9;
        double post_factor = 0.1;
        double eta_scaled;

        // Sequence of eta values to try during tuning
        std::queue<double> eta_sequence;
        eta_sequence.push(100.00);
        eta_sequence.push(10.00);
        eta_sequence.push(1.00);
        eta_sequence.push(0.10);
        eta_sequence.push(0.01);

        // Print progress
        int eta_sequence_size = eta_sequence.size();
        int m;
        if (print_stream_) {
          *print_stream_ << "Begin hyperparameter tuning." << std::endl;
        }

        // Initialize ELBO and convergence tracking variables
        double elbo = -std::numeric_limits<double>::max();
        double elbo_best = -std::numeric_limits<double>::max();
        double elbo_init = calc_ELBO(variational);
        double eta_best(0.0);

        int iter_tune;
        bool do_more_tuning = true;
        while (do_more_tuning) {
          // Try next eta
          double eta = eta_sequence.front();
          eta_sequence.pop();

          for (iter_tune = 1; iter_tune <= tuning_iter; ++iter_tune) {
            m = (eta_sequence_size - eta_sequence.size() - 1)
              * tuning_iter + iter_tune; // # of total tuning iterations
            stan::services::variational::print_progress(
              m, 0, tuning_iter*eta_sequence_size,
              tuning_iter, true, "", "", *print_stream_);

            // Compute gradient of ELBO
            try {
              calc_ELBO_grad(variational, elbo_grad);
            } catch (std::domain_error& e) {
              elbo_grad.reset_to_zero();
            }

            // Update learning rate parameters
            if (iter_tune == 1) {
              params_prop += elbo_grad.square();
            } else {
              params_prop = pre_factor * params_prop
                            + post_factor * elbo_grad.square();
            }
            eta_scaled = eta / sqrt(static_cast<double>(iter_tune));

            // Stochastic gradient update
            variational += eta_scaled * elbo_grad / (tau + params_prop.sqrt());
          }

          try {
            elbo = calc_ELBO(variational);
          } catch (std::domain_error& e) {
            elbo = -std::numeric_limits<double>::max();
          }

          // Check if:
          // (1) ELBO at current eta is worse than the best ELBO
          // (2) the best ELBO hasn't actually diverged
          if (elbo < elbo_best && elbo_best > elbo_init) {
            if (print_stream_) {
              *print_stream_ << "Success!"
                << " Found best tuned hyperparameter"
                << " [eta = " << eta_best
                << "]";
              if (eta_sequence.size() > 0) {
                *print_stream_
                  << " earlier than expected.";
              }
              *print_stream_ << std::endl << std::endl;
            }
            do_more_tuning = false;
          } else {
            if (eta_sequence.size() > 0) {
              // Restart phase
              elbo_best = elbo;
              eta_best = eta;
            } else {
              // No more eta values to try, so use current eta if it
              // didn't diverge or fail if it did diverge
              if (elbo > elbo_init) {
                if (print_stream_)
                  *print_stream_ << "Success!"
                    << " Found best tuned hyperparameter"
                    << " [eta = " << eta_best
                    << "]" << std::endl << std::endl;
                eta_best = eta;
                do_more_tuning = false;
              } else {
                const char* name = "All proposed step-sizes";
                const char* msg1 = "failed. Your model may be either "
                  "severely ill-conditioned or misspecified.";
                stan::math::domain_error(function, name, "", msg1);
                return 0;
              }
            }
            // Reset
            params_prop = Q(model_.num_params_r());
          }
          variational = Q(cont_params_);
        }
        return eta_best;
      }

      /**
       * Runs stochastic gradient ascent with an adaptive stepsize.
       *
       * @param[in,out] variational This is the variational distribution we
       *     update with stochastic gradient ascent. The input is the initial
       *     variational distribution. The output is the variational
       *     distribution that maximizes the objective function (ELBO).
       * @param eta            eta parameter for stepsize scaling
       * @param tol_rel_obj    relative tolerance parameter for convergence
       * @param max_iterations max number of iterations to run algorithm
       */
      void stochastic_gradient_ascent(Q& variational,
                                      double eta,
                                      double tol_rel_obj,
                                      int max_iterations) const {
        static const char* function =
          "stan::variational::advi.stochastic_gradient_ascent";

        stan::math::check_nonnegative(function, "Eta stepsize", eta);
=======
       * Heuristic grid search to adapt eta to the scale of the problem.
       *
       * @param[in] variational initial variational distribution.
       * @param adapt_iterations number of iterations to spend doing stochastic
       * gradient ascent at each proposed eta value.
       * @return adapted (tuned) value of eta via heuristic grid search
       * @throw std::domain_error If either (a) the initial ELBO cannot be
       * computed at the initial variational distribution, (b) all step-size
       * proposals in eta_sequence fail.
       */
      double adapt_eta(Q& variational, int adapt_iterations) const {
        static const char* function = "stan::variational::advi::adapt_eta";

        stan::math::check_positive(function,
                                   "Number of adaptation iterations",
                                   adapt_iterations);

        if (print_stream_) {
          *print_stream_ << "Begin eta adaptation." << std::endl;
        }

        // Sequence of eta values to try during adaptation
        const int eta_sequence_size = 5;
        double eta_sequence[eta_sequence_size] = {100, 10, 1, 0.1, 0.01};

        // Initialize ELBO tracking variables
        double elbo      = -std::numeric_limits<double>::max();
        double elbo_best = -std::numeric_limits<double>::max();
        double elbo_init;
        try {
            elbo_init = calc_ELBO(variational);
        } catch (const std::domain_error& e) {
            const char* name = "Cannot compute ELBO using the initial "
                  "variational distribution.";
            const char* msg1 = "Your model may be either "
                  "severely ill-conditioned or misspecified.";
            stan::math::domain_error(function, name, "", msg1);
        }

        // Variational family to store gradients
        Q elbo_grad = Q(model_.num_params_r());

        // Adaptive step-size sequence
        Q history_grad_squared = Q(model_.num_params_r());
        double tau = 1.0;
        double pre_factor  = 0.9;
        double post_factor = 0.1;

        double eta_best = 0.0;
        double eta;
        double eta_scaled;

        bool do_more_tuning = true;
        int eta_sequence_index = 0;
        while (do_more_tuning) {
          // Try next eta
          eta = eta_sequence[eta_sequence_index];

          int print_progress_m;
          for (int iter_tune = 1; iter_tune <= adapt_iterations; ++iter_tune) {
            print_progress_m = eta_sequence_index
                               * adapt_iterations + iter_tune;
            stan::services::variational::print_progress(
              print_progress_m, 0, adapt_iterations*eta_sequence_size,
              adapt_iterations, true, "", "", *print_stream_);

            // (ROBUST) Compute gradient of ELBO. It's OK if it diverges.
            // We'll try a smaller eta.
            try {
              calc_ELBO_grad(variational, elbo_grad);
            } catch (const std::domain_error& e) {
              elbo_grad.set_to_zero();
            }

            // Update step-size
            if (iter_tune == 1) {
              history_grad_squared += elbo_grad.square();
            } else {
              history_grad_squared = pre_factor * history_grad_squared
                                     + post_factor * elbo_grad.square();
            }
            eta_scaled = eta / sqrt(static_cast<double>(iter_tune));

            // Stochastic gradient update
            variational += eta_scaled * elbo_grad
                          / (tau + history_grad_squared.sqrt());
          }

          // (ROBUST) Compute ELBO. It's OK if it has diverged.
          try {
            elbo = calc_ELBO(variational);
          } catch (const std::domain_error& e) {
            elbo = -std::numeric_limits<double>::max();
          }

          // Check if:
          // (1) ELBO at current eta is worse than the best ELBO
          // (2) the best ELBO hasn't gotten worse than the initial ELBO
          if (elbo < elbo_best && elbo_best > elbo_init) {
            if (print_stream_) {
              *print_stream_ << "Success!"
                << " Found best value [eta = " << eta_best
                << "]";
              if (eta_sequence_index < eta_sequence_size - 1)
                *print_stream_ << " earlier than expected."
                  << std::endl << std::endl;
              else
                *print_stream_ << "." << std::endl << std::endl;
            }
            do_more_tuning = false;
          } else {
            if (eta_sequence_index < eta_sequence_size - 1) {
              // Reset
              elbo_best = elbo;
              eta_best = eta;
            } else {
              // No more eta values to try, so use current eta if it
              // didn't diverge or fail if it did diverge
              if (elbo > elbo_init) {
                if (print_stream_)
                  *print_stream_ << "Success!"
                    << " Found best value [eta = " << eta_best
                    << "]." << std::endl << std::endl;
                eta_best = eta;
                do_more_tuning = false;
              } else {
                const char* name = "All proposed step-sizes";
                const char* msg1 = "failed. Your model may be either "
                  "severely ill-conditioned or misspecified.";
                stan::math::domain_error(function, name, "", msg1);
              }
            }
            // Reset
            history_grad_squared.set_to_zero();
          }
          ++eta_sequence_index;
          variational = Q(cont_params_);
        }
        return eta_best;
      }

      /**
       * Runs stochastic gradient ascent with an adaptive stepsize sequence.
       *
       * @param[in,out] variational initia variational distribution
       * @param eta stepsize scaling parameter
       * @param tol_rel_obj relative tolerance parameter for convergence
       * @param max_iterations max number of iterations to run algorithm
       * @throw std::domain_error If the ELBO or its gradient is ever
       * non-finite, at any iteration
       */
      void stochastic_gradient_ascent(Q& variational,
                                 double eta,
                                 double tol_rel_obj,
                                 int max_iterations) const {
        static const char* function =
          "stan::variational::advi::stochastic_gradient_ascent";

        stan::math::check_positive(function, "Eta stepsize", eta);
>>>>>>> 75a29dcc
        stan::math::check_positive(function,
                                   "Relative objective function tolerance",
                                   tol_rel_obj);
        stan::math::check_positive(function,
                                   "Maximum iterations",
                                   max_iterations);

        // Gradient parameters
        Q elbo_grad = Q(model_.num_params_r());

<<<<<<< HEAD
        // Learning rate parameters
        Q params_prop = Q(model_.num_params_r());
=======
        // Stepsize sequence parameters
        Q history_grad_squared = Q(model_.num_params_r());
>>>>>>> 75a29dcc
        double tau = 1.0;
        double pre_factor  = 0.9;
        double post_factor = 0.1;
        double eta_scaled;

        // Initialize ELBO and convergence tracking variables
        double elbo(0.0);
        double elbo_best      = -std::numeric_limits<double>::max();
        double elbo_prev      = -std::numeric_limits<double>::max();
        double delta_elbo     = std::numeric_limits<double>::max();
        double delta_elbo_ave = std::numeric_limits<double>::max();
        double delta_elbo_med = std::numeric_limits<double>::max();

        // Heuristic to estimate how far to look back in rolling window
        int cb_size = static_cast<int>(
                std::max(0.1*max_iterations/static_cast<double>(eval_elbo_),
                         2.0));
        boost::circular_buffer<double> elbo_diff(cb_size);

<<<<<<< HEAD
        // Print main loop header
=======
>>>>>>> 75a29dcc
        if (print_stream_) {
          *print_stream_ << "Begin stochastic gradient ascent." << std::endl
                         << "  iter"
                         << "       ELBO"
                         << "   delta_ELBO_mean"
                         << "   delta_ELBO_med"
                         << "   notes "
                         << std::endl;
        }

        // Timing variables
        clock_t start = clock();
        clock_t end;
        double delta_t;

        // INTERMEDIATE SAMPLING OUTPUT
        int num_intermediate_samples = 1;
        std::fstream* intermediate_stream = 0;
        std::string intermediate_basename = "intermediate_variational_samples_";
        std::string intermediate_extension = ".csv";
        std::string intermediate_filename;
        std::vector<double> cont_vector(cont_params_.size());
        std::vector<int> disc_vector;

        // Main loop
        std::vector<double> print_vector;
        bool do_more_iterations = true;
        for (int iter_counter = 1; do_more_iterations; ++iter_counter) {

          // SVI
          if (subsample_) {
            model_.update_minibatch();
          }

          // Compute gradient of ELBO
          calc_ELBO_grad(variational, elbo_grad);

          // Update step-size
          if (iter_counter == 1) {
<<<<<<< HEAD
            params_prop += elbo_grad.square();
          } else {
            params_prop = pre_factor * params_prop +
                          post_factor * elbo_grad.square();
=======
            history_grad_squared += elbo_grad.square();
          } else {
            history_grad_squared = pre_factor * history_grad_squared
                                   + post_factor * elbo_grad.square();
>>>>>>> 75a29dcc
          }
          eta_scaled = eta / sqrt(static_cast<double>(iter_counter));

          // Stochastic gradient update
<<<<<<< HEAD
          variational += eta_scaled * elbo_grad /
            (tau + params_prop.sqrt());
=======
          variational += eta_scaled * elbo_grad
                         / (tau + history_grad_squared.sqrt());
>>>>>>> 75a29dcc

          // Check for convergence every "eval_elbo_"th iteration
          if (iter_counter % eval_elbo_ == 0) {
            elbo_prev = elbo;
            elbo = calc_ELBO(variational);
            if (elbo > elbo_best)
              elbo_best = elbo;
<<<<<<< HEAD
            }
            delta_elbo = rel_decrease(elbo, elbo_prev);
            elbo_diff.push_back(delta_elbo);
            delta_elbo_ave = std::accumulate(
                               elbo_diff.begin(), elbo_diff.end(), 0.0)
                             / static_cast<double>(elbo_diff.size());
            delta_elbo_med = circ_buff_median(elbo_diff);

=======
            delta_elbo = rel_difference(elbo, elbo_prev);
            elbo_diff.push_back(delta_elbo);
            delta_elbo_ave = std::accumulate(elbo_diff.begin(),
                              elbo_diff.end(), 0.0)
                              / static_cast<double>(elbo_diff.size());
            delta_elbo_med = circ_buff_median(elbo_diff);
>>>>>>> 75a29dcc
            if (print_stream_) {
              *print_stream_
                        << "  "
                        << std::setw(4) << iter_counter
                        << "  "
                        << std::right << std::setw(9) << std::setprecision(1)
                        << elbo
                        << "  "
                        << std::setw(16) << std::fixed << std::setprecision(3)
                        << delta_elbo_ave
                        << "  "
                        << std::setw(15) << std::fixed << std::setprecision(3)
                        << delta_elbo_med;
            }

            if (diag_stream_) {
              end = clock();
              delta_t = static_cast<double>(end - start) / CLOCKS_PER_SEC;

              print_vector.clear();
              print_vector.push_back(delta_t);
              print_vector.push_back(elbo);
              services::io::write_iteration_csv(*diag_stream_,
                                                iter_counter, print_vector);

              // INTERMEDIATE BUSINESS
              intermediate_filename = intermediate_basename
                + boost::lexical_cast<std::string>(iter_counter)
                + intermediate_extension;
              intermediate_stream = new std::fstream(intermediate_filename.c_str(),
                                                     std::fstream::out);

              for (int n = 0; n < num_intermediate_samples; ++n) {
                // cont_params_ = draw_posterior_sample(musigmatilde);
                variational.sample(rng_, cont_params_);
                for (int i = 0; i < cont_params_.size(); ++i)
                  cont_vector.at(i) = cont_params_(i);

                services::io::write_iteration(*intermediate_stream, model_, rng_,
                              0.0, cont_vector, disc_vector, print_stream_);
              }

              intermediate_stream->close();
              delete intermediate_stream;

            }

            if (delta_elbo_ave < tol_rel_obj) {
              if (print_stream_)
                *print_stream_ << "   MEAN ELBO CONVERGED";
              do_more_iterations = false;
            }

            if (delta_elbo_med < tol_rel_obj) {
              if (print_stream_)
                *print_stream_ << "   MEDIAN ELBO CONVERGED";
              do_more_iterations = false;
            }

            if (iter_counter > 10 * eval_elbo_) {
              if (delta_elbo_med > 0.5 || delta_elbo_ave > 0.5) {
                if (print_stream_)
                  *print_stream_ << "   MAY BE DIVERGING... INSPECT ELBO";
              }
            }

            if (print_stream_)
              *print_stream_ << std::endl;

            if (do_more_iterations == false &&
                rel_difference(elbo, elbo_best) > 0.05) {
              if (print_stream_)
                *print_stream_
                  << "Informational Message: The ELBO at a previous "
                  << "iteration is larger than the ELBO upon "
                  << "convergence!"
                  << std::endl
                  << "This variational approximation may not "
                  << "have converged to a good optimum."
                  << std::endl;
            }
          }

          if (iter_counter == max_iterations) {
            if (print_stream_)
              *print_stream_
                << "Informational Message: The maximum number of "
                << "iterations is reached! The algorithm may not have "
                << "converged."
                << std::endl
                << "This variational approximation is not "
                << "guaranteed to be meaningful."
                << std::endl;
            do_more_iterations = false;
          }
        }
      }

      /**
<<<<<<< HEAD
       * Runs the ADVI algorithm and writes to output.
       *
       * @param  eta            eta parameter for stepsize scaling
       * @param  tol_rel_obj    relative tolerance parameter for convergence
       * @param  max_iterations max number of iterations to run algorithm
       * @param  tuning_iter    number of iterations for hyperparameter tuning
       * @return stanserviceOK code if all goes well
       */
      int run(const std::string& eta, double tol_rel_obj,
              int max_iterations, int tuning_iter) const {
=======
       * Runs ADVI and writes to output.
       *
       * @param  eta              eta parameter of stepsize sequence
       * @param  adapt_engaged    boolean flag for eta adaptation
       * @param  adapt_iterations number of iterations for eta adaptation
       * @param  tol_rel_obj      relative tolerance parameter for convergence
       * @param  max_iterations   max number of iterations to run algorithm
       */
      int run(double eta, bool adapt_engaged, int adapt_iterations,
              double tol_rel_obj, int max_iterations) const {
>>>>>>> 75a29dcc
        if (diag_stream_) {
          *diag_stream_ << "iter,time_in_seconds,ELBO" << std::endl;
        }

<<<<<<< HEAD
        // SVI: initialize the
        if (subsample_) {
          model_.update_minibatch();
        }

        // initialize variational approximation
        Q variational = Q(cont_params_);

        // tune if eta is unspecified
        double eta_double(0);
        if (eta.compare("automatically tuned") == 0) {
          eta_double = tune(variational, tuning_iter);
          if (out_stream_) {
            *out_stream_ << "# Stepsize tuning complete." << std::endl
                         << "# eta = " << eta_double << std::endl;
          }
        } else {
          try {
            eta_double = boost::lexical_cast<double>(eta);
          } catch (std::exception& e) {
            std::stringstream eta_error_message;
            eta_error_message << "You specified the value eta = "
              << eta
              << " for the stepsize." << std::endl
              << "There is no valid conversion to a double." << std::endl
              << "Please check for typos. We recommend using "
              << "Stan's default automatic tuning procedure.";
            throw std::runtime_error(eta_error_message.str());
          }
          if (eta_double <= 0.0){
            std::stringstream eta_error_message;
            eta_error_message << "You specified the value eta = "
              << eta
              << " for the stepsize." << std::endl
              << "This is outside of the allowable range 0 < eta."
              << std::endl
              << "Please check for typos. We recommend using "
              << "Stan's default automatic tuning procedure.";
            throw std::runtime_error(eta_error_message.str());
          }
        }

        // run inference algorithm
        stochastic_gradient_ascent(variational, eta_double, tol_rel_obj,
          max_iterations);
=======
        // Initialize variational approximation
        Q variational = Q(cont_params_);

        if (adapt_engaged) {
          eta = adapt_eta(variational, adapt_iterations);
          if (out_stream_) {
            *out_stream_ << "# Stepsize adaptation complete." << std::endl
                         << "# eta = " << eta << std::endl;
          }
        }

        stochastic_gradient_ascent(variational, eta,
                                   tol_rel_obj, max_iterations);
>>>>>>> 75a29dcc

        // Write mean of posterior approximation on first output line
        cont_params_ = variational.mean();
        std::vector<double> cont_vector(cont_params_.size());
        for (int i = 0; i < cont_params_.size(); ++i)
          cont_vector.at(i) = cont_params_(i);
        std::vector<int> disc_vector;

        if (out_stream_) {
          services::io::write_iteration(*out_stream_, model_, rng_,
                                        0, cont_vector, disc_vector,
                                        print_stream_);
        }

        // Draw more samples from posterior and write on subsequent lines
        if (out_stream_) {
          if (print_stream_) {
            *print_stream_ << std::endl
                           << "Drawing "
                           << n_posterior_samples_
                           << " samples from the approximate posterior... ";
            print_stream_->flush();
          }

          for (int n = 0; n < n_posterior_samples_; ++n) {
            variational.sample(rng_, cont_params_);
            for (int i = 0; i < cont_params_.size(); ++i) {
              cont_vector.at(i) = cont_params_(i);
            }
            services::io::write_iteration(*out_stream_, model_, rng_,
                          0, cont_vector, disc_vector, print_stream_);
          }

          if (print_stream_) {
            *print_stream_ << "COMPLETED." << std::endl;
          }
        }

        return stan::services::error_codes::OK;
      }

      // TODO(akucukelbir): move these things to stan math and test there

      /**
       * Compute the median of a circular buffer.
       *
       * @param  cb circular buffer with some number of values in it.
       * @return    median of values in circular buffer.
       */
      double circ_buff_median(const boost::circular_buffer<double>& cb) const {
          // FIXME: naive implementation; creates a copy as a vector
          std::vector<double> v;
          for (boost::circular_buffer<double>::const_iterator i = cb.begin();
                i != cb.end(); ++i) {
            v.push_back(*i);
          }

          size_t n = v.size() / 2;
          std::nth_element(v.begin(), v.begin()+n, v.end());
          return v[n];
      }

      /**
       * Compute the relative difference between two double values.
       *
       * @param  prev previous value
       * @param  curr current value
       * @return      absolutely value of relative difference
       */
      double rel_difference(double prev, double curr) const {
        return std::fabs((curr - prev) / prev);
      }

    protected:
      M& model_;
      Eigen::VectorXd& cont_params_;
      BaseRNG& rng_;
      int n_monte_carlo_grad_;
      int n_monte_carlo_elbo_;
      int eval_elbo_;
      int n_posterior_samples_;
      bool subsample_;
      std::ostream* print_stream_;
      std::ostream* out_stream_;
      std::ostream* diag_stream_;
    };
  }  // variational
}  // stan

#endif<|MERGE_RESOLUTION|>--- conflicted
+++ resolved
@@ -19,10 +19,7 @@
 #include <vector>
 #include <queue>
 #include <string>
-<<<<<<< HEAD
 #include <boost/lexical_cast.hpp>
-=======
->>>>>>> 75a29dcc
 
 namespace stan {
 
@@ -43,10 +40,6 @@
      * @param  rng                   random number generator
      * @param  n_monte_carlo_grad    number of samples for gradient computation
      * @param  n_monte_carlo_elbo    number of samples for ELBO computation
-<<<<<<< HEAD
-     * @param  rng                   random number generator
-=======
->>>>>>> 75a29dcc
      * @param  eval_elbo             evaluate ELBO at every "eval_elbo" iters
      * @param  n_posterior_samples   number of samples to draw from posterior
      * @param  print_stream          stream for convergence assessment output
@@ -61,10 +54,6 @@
            BaseRNG& rng,
            int n_monte_carlo_grad,
            int n_monte_carlo_elbo,
-<<<<<<< HEAD
-           BaseRNG& rng,
-=======
->>>>>>> 75a29dcc
            int eval_elbo,
            int n_posterior_samples,
            bool subsample,
@@ -102,10 +91,6 @@
        * the variational distribution and then evaluating the log joint,
        * adjusted by the entropy term of the variational distribution.
        *
-<<<<<<< HEAD
-       * @param variational variational distribution
-       * @return evidence lower bound
-=======
        * @param[in] variational variational approximation at which to evaluate
        * the ELBO.
        * @return the evidence lower bound.
@@ -113,7 +98,6 @@
        * from the variational distribution all give non-finite log joint
        * evaluations. This means that the model is severly ill conditioned or
        * that the variational distribution has somehow collapsed.
->>>>>>> 75a29dcc
        */
       double calc_ELBO(const Q& variational) const {
         static const char* function =
@@ -129,21 +113,12 @@
           try {
             double log_prob = model_.template log_prob<false, true>(zeta,
               print_stream_);
-<<<<<<< HEAD
-            stan::math::check_finite(function, "energy_i", energy_i);
-            elbo += energy_i;
-            i += 1;
-          } catch (std::domain_error& e) {
-            n_monte_carlo_drop += 1;
-            if (n_monte_carlo_drop >= n_monte_carlo_elbo_) {
-=======
             stan::math::check_finite(function, "log_prob", log_prob);
             elbo += log_prob;
             ++i;
           } catch (const std::domain_error& e) {
             ++n_dropped_evaluations;
             if (n_dropped_evaluations >= n_monte_carlo_elbo_) {
->>>>>>> 75a29dcc
               const char* name = "The number of dropped evaluations";
               const char* msg1 = "has reached its maximum amount (";
               const char* msg2 = "). Your model may be either severely "
@@ -163,15 +138,10 @@
       /**
        * Calculates the "black box" gradient of the ELBO.
        *
-<<<<<<< HEAD
-       * @param variational variational distribution
-       * @param elbo_grad   gradient of ELBO with respect to variational parameters
-=======
        * @param[in] variational variational approximation at which to evaluate
        * the ELBO.
        * @param[out] elbo_grad gradient of ELBO with respect to variational
        * approximation.
->>>>>>> 75a29dcc
        */
       void calc_ELBO_grad(const Q& variational, Q& elbo_grad) const {
         static const char* function =
@@ -190,159 +160,6 @@
       }
 
       /**
-<<<<<<< HEAD
-       * Adaptively set hyperparameters for ADVI.
-       *
-       * @param variational variational distribution
-       * @param tuning_iter number of tuning iterations
-       * @return optimal value of eta via grid search
-       */
-      double tune(Q& variational, int tuning_iter) const {
-        static const char* function = "stan::variational::advi::tune";
-
-        stan::math::check_positive(function,
-                                   "Number of tuning iterations",
-                                   tuning_iter);
-
-        // Gradient parameters
-        Q elbo_grad = Q(model_.num_params_r());
-
-        // Learning rate parameters
-        Q params_prop = Q(model_.num_params_r());
-        double tau = 1.0;
-        double pre_factor  = 0.9;
-        double post_factor = 0.1;
-        double eta_scaled;
-
-        // Sequence of eta values to try during tuning
-        std::queue<double> eta_sequence;
-        eta_sequence.push(100.00);
-        eta_sequence.push(10.00);
-        eta_sequence.push(1.00);
-        eta_sequence.push(0.10);
-        eta_sequence.push(0.01);
-
-        // Print progress
-        int eta_sequence_size = eta_sequence.size();
-        int m;
-        if (print_stream_) {
-          *print_stream_ << "Begin hyperparameter tuning." << std::endl;
-        }
-
-        // Initialize ELBO and convergence tracking variables
-        double elbo = -std::numeric_limits<double>::max();
-        double elbo_best = -std::numeric_limits<double>::max();
-        double elbo_init = calc_ELBO(variational);
-        double eta_best(0.0);
-
-        int iter_tune;
-        bool do_more_tuning = true;
-        while (do_more_tuning) {
-          // Try next eta
-          double eta = eta_sequence.front();
-          eta_sequence.pop();
-
-          for (iter_tune = 1; iter_tune <= tuning_iter; ++iter_tune) {
-            m = (eta_sequence_size - eta_sequence.size() - 1)
-              * tuning_iter + iter_tune; // # of total tuning iterations
-            stan::services::variational::print_progress(
-              m, 0, tuning_iter*eta_sequence_size,
-              tuning_iter, true, "", "", *print_stream_);
-
-            // Compute gradient of ELBO
-            try {
-              calc_ELBO_grad(variational, elbo_grad);
-            } catch (std::domain_error& e) {
-              elbo_grad.reset_to_zero();
-            }
-
-            // Update learning rate parameters
-            if (iter_tune == 1) {
-              params_prop += elbo_grad.square();
-            } else {
-              params_prop = pre_factor * params_prop
-                            + post_factor * elbo_grad.square();
-            }
-            eta_scaled = eta / sqrt(static_cast<double>(iter_tune));
-
-            // Stochastic gradient update
-            variational += eta_scaled * elbo_grad / (tau + params_prop.sqrt());
-          }
-
-          try {
-            elbo = calc_ELBO(variational);
-          } catch (std::domain_error& e) {
-            elbo = -std::numeric_limits<double>::max();
-          }
-
-          // Check if:
-          // (1) ELBO at current eta is worse than the best ELBO
-          // (2) the best ELBO hasn't actually diverged
-          if (elbo < elbo_best && elbo_best > elbo_init) {
-            if (print_stream_) {
-              *print_stream_ << "Success!"
-                << " Found best tuned hyperparameter"
-                << " [eta = " << eta_best
-                << "]";
-              if (eta_sequence.size() > 0) {
-                *print_stream_
-                  << " earlier than expected.";
-              }
-              *print_stream_ << std::endl << std::endl;
-            }
-            do_more_tuning = false;
-          } else {
-            if (eta_sequence.size() > 0) {
-              // Restart phase
-              elbo_best = elbo;
-              eta_best = eta;
-            } else {
-              // No more eta values to try, so use current eta if it
-              // didn't diverge or fail if it did diverge
-              if (elbo > elbo_init) {
-                if (print_stream_)
-                  *print_stream_ << "Success!"
-                    << " Found best tuned hyperparameter"
-                    << " [eta = " << eta_best
-                    << "]" << std::endl << std::endl;
-                eta_best = eta;
-                do_more_tuning = false;
-              } else {
-                const char* name = "All proposed step-sizes";
-                const char* msg1 = "failed. Your model may be either "
-                  "severely ill-conditioned or misspecified.";
-                stan::math::domain_error(function, name, "", msg1);
-                return 0;
-              }
-            }
-            // Reset
-            params_prop = Q(model_.num_params_r());
-          }
-          variational = Q(cont_params_);
-        }
-        return eta_best;
-      }
-
-      /**
-       * Runs stochastic gradient ascent with an adaptive stepsize.
-       *
-       * @param[in,out] variational This is the variational distribution we
-       *     update with stochastic gradient ascent. The input is the initial
-       *     variational distribution. The output is the variational
-       *     distribution that maximizes the objective function (ELBO).
-       * @param eta            eta parameter for stepsize scaling
-       * @param tol_rel_obj    relative tolerance parameter for convergence
-       * @param max_iterations max number of iterations to run algorithm
-       */
-      void stochastic_gradient_ascent(Q& variational,
-                                      double eta,
-                                      double tol_rel_obj,
-                                      int max_iterations) const {
-        static const char* function =
-          "stan::variational::advi.stochastic_gradient_ascent";
-
-        stan::math::check_nonnegative(function, "Eta stepsize", eta);
-=======
        * Heuristic grid search to adapt eta to the scale of the problem.
        *
        * @param[in] variational initial variational distribution.
@@ -502,7 +319,6 @@
           "stan::variational::advi::stochastic_gradient_ascent";
 
         stan::math::check_positive(function, "Eta stepsize", eta);
->>>>>>> 75a29dcc
         stan::math::check_positive(function,
                                    "Relative objective function tolerance",
                                    tol_rel_obj);
@@ -513,13 +329,8 @@
         // Gradient parameters
         Q elbo_grad = Q(model_.num_params_r());
 
-<<<<<<< HEAD
-        // Learning rate parameters
-        Q params_prop = Q(model_.num_params_r());
-=======
         // Stepsize sequence parameters
         Q history_grad_squared = Q(model_.num_params_r());
->>>>>>> 75a29dcc
         double tau = 1.0;
         double pre_factor  = 0.9;
         double post_factor = 0.1;
@@ -539,10 +350,6 @@
                          2.0));
         boost::circular_buffer<double> elbo_diff(cb_size);
 
-<<<<<<< HEAD
-        // Print main loop header
-=======
->>>>>>> 75a29dcc
         if (print_stream_) {
           *print_stream_ << "Begin stochastic gradient ascent." << std::endl
                          << "  iter"
@@ -582,28 +389,16 @@
 
           // Update step-size
           if (iter_counter == 1) {
-<<<<<<< HEAD
-            params_prop += elbo_grad.square();
-          } else {
-            params_prop = pre_factor * params_prop +
-                          post_factor * elbo_grad.square();
-=======
             history_grad_squared += elbo_grad.square();
           } else {
             history_grad_squared = pre_factor * history_grad_squared
                                    + post_factor * elbo_grad.square();
->>>>>>> 75a29dcc
           }
           eta_scaled = eta / sqrt(static_cast<double>(iter_counter));
 
           // Stochastic gradient update
-<<<<<<< HEAD
-          variational += eta_scaled * elbo_grad /
-            (tau + params_prop.sqrt());
-=======
           variational += eta_scaled * elbo_grad
                          / (tau + history_grad_squared.sqrt());
->>>>>>> 75a29dcc
 
           // Check for convergence every "eval_elbo_"th iteration
           if (iter_counter % eval_elbo_ == 0) {
@@ -611,23 +406,13 @@
             elbo = calc_ELBO(variational);
             if (elbo > elbo_best)
               elbo_best = elbo;
-<<<<<<< HEAD
-            }
-            delta_elbo = rel_decrease(elbo, elbo_prev);
-            elbo_diff.push_back(delta_elbo);
-            delta_elbo_ave = std::accumulate(
-                               elbo_diff.begin(), elbo_diff.end(), 0.0)
-                             / static_cast<double>(elbo_diff.size());
-            delta_elbo_med = circ_buff_median(elbo_diff);
-
-=======
             delta_elbo = rel_difference(elbo, elbo_prev);
             elbo_diff.push_back(delta_elbo);
             delta_elbo_ave = std::accumulate(elbo_diff.begin(),
                               elbo_diff.end(), 0.0)
                               / static_cast<double>(elbo_diff.size());
             delta_elbo_med = circ_buff_median(elbo_diff);
->>>>>>> 75a29dcc
+
             if (print_stream_) {
               *print_stream_
                         << "  "
@@ -727,18 +512,6 @@
       }
 
       /**
-<<<<<<< HEAD
-       * Runs the ADVI algorithm and writes to output.
-       *
-       * @param  eta            eta parameter for stepsize scaling
-       * @param  tol_rel_obj    relative tolerance parameter for convergence
-       * @param  max_iterations max number of iterations to run algorithm
-       * @param  tuning_iter    number of iterations for hyperparameter tuning
-       * @return stanserviceOK code if all goes well
-       */
-      int run(const std::string& eta, double tol_rel_obj,
-              int max_iterations, int tuning_iter) const {
-=======
        * Runs ADVI and writes to output.
        *
        * @param  eta              eta parameter of stepsize sequence
@@ -749,58 +522,10 @@
        */
       int run(double eta, bool adapt_engaged, int adapt_iterations,
               double tol_rel_obj, int max_iterations) const {
->>>>>>> 75a29dcc
         if (diag_stream_) {
           *diag_stream_ << "iter,time_in_seconds,ELBO" << std::endl;
         }
 
-<<<<<<< HEAD
-        // SVI: initialize the
-        if (subsample_) {
-          model_.update_minibatch();
-        }
-
-        // initialize variational approximation
-        Q variational = Q(cont_params_);
-
-        // tune if eta is unspecified
-        double eta_double(0);
-        if (eta.compare("automatically tuned") == 0) {
-          eta_double = tune(variational, tuning_iter);
-          if (out_stream_) {
-            *out_stream_ << "# Stepsize tuning complete." << std::endl
-                         << "# eta = " << eta_double << std::endl;
-          }
-        } else {
-          try {
-            eta_double = boost::lexical_cast<double>(eta);
-          } catch (std::exception& e) {
-            std::stringstream eta_error_message;
-            eta_error_message << "You specified the value eta = "
-              << eta
-              << " for the stepsize." << std::endl
-              << "There is no valid conversion to a double." << std::endl
-              << "Please check for typos. We recommend using "
-              << "Stan's default automatic tuning procedure.";
-            throw std::runtime_error(eta_error_message.str());
-          }
-          if (eta_double <= 0.0){
-            std::stringstream eta_error_message;
-            eta_error_message << "You specified the value eta = "
-              << eta
-              << " for the stepsize." << std::endl
-              << "This is outside of the allowable range 0 < eta."
-              << std::endl
-              << "Please check for typos. We recommend using "
-              << "Stan's default automatic tuning procedure.";
-            throw std::runtime_error(eta_error_message.str());
-          }
-        }
-
-        // run inference algorithm
-        stochastic_gradient_ascent(variational, eta_double, tol_rel_obj,
-          max_iterations);
-=======
         // Initialize variational approximation
         Q variational = Q(cont_params_);
 
@@ -810,11 +535,10 @@
             *out_stream_ << "# Stepsize adaptation complete." << std::endl
                          << "# eta = " << eta << std::endl;
           }
-        }
+        } 
 
         stochastic_gradient_ascent(variational, eta,
                                    tol_rel_obj, max_iterations);
->>>>>>> 75a29dcc
 
         // Write mean of posterior approximation on first output line
         cont_params_ = variational.mean();
