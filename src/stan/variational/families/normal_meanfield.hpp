#ifndef STAN_VARIATIONAL_NORMAL_MEANFIELD_HPP
#define STAN_VARIATIONAL_NORMAL_MEANFIELD_HPP

#include <stan/math/prim/mat/fun/Eigen.hpp>
#include <stan/math/prim/scal/fun/constants.hpp>
#include <stan/math/prim/mat/meta/get.hpp>
#include <stan/math/prim/arr/meta/get.hpp>
#include <stan/math/prim/mat/meta/length.hpp>
#include <stan/math/prim/mat/meta/is_vector.hpp>
#include <stan/math/prim/mat/meta/is_vector_like.hpp>
#include <stan/math/prim/mat/fun/value_of_rec.hpp>
#include <stan/math/prim/scal/prob/normal_rng.hpp>
#include <stan/math/prim/scal/err/check_finite.hpp>
#include <stan/math/prim/scal/err/check_not_nan.hpp>
#include <stan/math/prim/scal/err/check_positive.hpp>
#include <stan/math/prim/scal/err/check_size_match.hpp>
#include <stan/math/prim/scal/err/domain_error.hpp>
#include <stan/model/util.hpp>
#include <stan/variational/base_family.hpp>
#include <algorithm>
#include <ostream>
#include <vector>

namespace stan {

  namespace variational {

    /**
     * Variational family approximation with mean-field (diagonal
     * covariance) multivariate normal distribution.
     */
    class normal_meanfield : public base_family {
    private:
      /** 
       * Mean vector.
       */
      Eigen::VectorXd mu_;

      /**
       * Log standard deviation (log scale) vector.
       */
      Eigen::VectorXd omega_;

      /**
       * Dimensionality of distribution.
       */
      const int dimension_;

    public:
<<<<<<< HEAD
      // Constructors

      // Constructs a zero-filled object
      explicit normal_meanfield(size_t dimension) :
        dimension_(dimension) {
        mu_     = Eigen::VectorXd::Zero(dimension_);
        omega_  = Eigen::VectorXd::Zero(dimension_);
      }

      // Constructs the initial variational distribution
      explicit normal_meanfield(const Eigen::VectorXd& cont_params) :
        mu_(cont_params), dimension_(cont_params.size()) {

        // initializing omega = 0 means sigma = 1
        omega_  = -10 * Eigen::VectorXd::Ones(dimension_);

      }

      // Constructs based on input parameters
=======
      /**
       * Construct a variational distribution of the specified
       * dimensionality with a zero mean and zero log standard
       * deviation (unit standard deviation).
       *
       * @param[in] dimension Dimensionality of distribution.
       */
      explicit normal_meanfield(size_t dimension)
        : mu_(Eigen::VectorXd::Zero(dimension)),
          omega_(Eigen::VectorXd::Zero(dimension)),
          dimension_(dimension) {
      }

      /**
       * Construct a variational distribution with the specified mean
       * vector and zero log standard deviation (unit standard
       * deviation).
       *
       * @param[in] cont_params Mean vector.
       */
      explicit normal_meanfield(const Eigen::VectorXd& cont_params)
        : mu_(cont_params),
          omega_(Eigen::VectorXd::Zero(cont_params.size())),
          dimension_(cont_params.size()) {
      }

      /**
       * Construct a variational distribution with the specified mean
       * and log standard deviation vectors.
       *
       * @param[in] mu Mean vector.
       * @param[in] omega Log standard deviation vector.
       * @throw std::domain_error If the sizes of mean and log
       * standard deviation vectors are different, or if either
       * contains a not-a-number value.
       */
>>>>>>> 75a29dcc
      normal_meanfield(const Eigen::VectorXd& mu,
                       const Eigen::VectorXd& omega)
        : mu_(mu), omega_(omega), dimension_(mu.size()) {
        static const char* function =
          "stan::variational::normal_meanfield";
        stan::math::check_size_match(function,
                             "Dimension of mean vector", dimension_,
                             "Dimension of log std vector", omega_.size() );
        stan::math::check_not_nan(function, "Mean vector", mu_);
        stan::math::check_not_nan(function, "Log std vector", omega_);
      }

      /**
       * Return the dimensionality of the approximation.
       */
      int dimension() const { return dimension_; }

      /**
       * Return the mean vector.
       */
      const Eigen::VectorXd& mu() const { return mu_; }

      /**
       * Return the log standard deviation vector.
       */
      const Eigen::VectorXd& omega() const { return omega_; }

      /**
       * Set the mean vector to the specified value.
       *
       * @param[in] mu Mean vector.
       * @throw std::domain_error If the mean vector's size does not
       * match this approximation's dimensionality, or if it contains
       * not-a-number values.
       */
      void set_mu(const Eigen::VectorXd& mu) {
        static const char* function =
          "stan::variational::normal_meanfield::set_mu";

        stan::math::check_size_match(function,
                               "Dimension of input vector", mu.size(),
                               "Dimension of current vector", dimension_);
        stan::math::check_not_nan(function, "Input vector", mu);
        mu_ = mu;
      }

      /**
       * Set the log standard deviation vector to the specified
       * value. 
       *
       * @param[in] omega Log standard deviation vector.
       * @throw std::domain_error If the log standard deviation
       * vector's size does not match this approximation's
       * dimensionality, or if it contains not-a-number values.
       */
      void set_omega(const Eigen::VectorXd& omega) {
        static const char* function =
          "stan::variational::normal_meanfield::set_omega";

        stan::math::check_size_match(function,
                               "Dimension of input vector", omega.size(),
                               "Dimension of current vector", dimension_);
        stan::math::check_not_nan(function, "Input vector", omega);
        omega_ = omega;
      }

<<<<<<< HEAD
      void reset_to_zero() {
        mu_     = Eigen::VectorXd::Zero(dimension_);
        omega_  = Eigen::VectorXd::Zero(dimension_);
      }

      // Operations
=======
      /**
       * Sets the mean and log standard deviation vector for this
       * approximation to zero.
       */
      void set_to_zero() {
        mu_ = Eigen::VectorXd::Zero(dimension_);
        omega_ = Eigen::VectorXd::Zero(dimension_);
      }

      /**
       * Return a new mean field approximation resulting from squaring
       * the entries in the mean and log standard deviation.  The new
       * approximation does not hold any references to this
       * approximation.
       */
>>>>>>> 75a29dcc
      normal_meanfield square() const {
        return normal_meanfield(Eigen::VectorXd(mu_.array().square()),
                                Eigen::VectorXd(omega_.array().square()));
      }

      /**
       * Return a new mean field approximation resulting from taking
       * the square root of the entries in the mean and log standard
       * deviation.  The new approximation does not hold any
       * references to this approximation.
       *
       * <b>Warning:</b>  No checks are carried out to ensure the
       * entries are non-negative before taking square roots, so
       * not-a-number values may result.
       */
      normal_meanfield sqrt() const {
        return normal_meanfield(Eigen::VectorXd(mu_.array().sqrt()),
                                Eigen::VectorXd(omega_.array().sqrt()));
      }

      /**
       * Return this approximation after setting its mean vector and
       * Cholesky factor for covariance to the values given by the
       * specified approximation.
       *
       * @param[in] rhs Approximation from which to gather the mean
       * and log standard deviation vectors.
       * @return This approximation after assignment.
       * @throw std::domain_error If the dimensionality of the specified
       * approximation does not match this approximation's dimensionality.
       */
      normal_meanfield& operator=(const normal_meanfield& rhs) {
        static const char* function =
          "stan::variational::normal_meanfield::operator=";
        stan::math::check_size_match(function,
                             "Dimension of lhs", dimension_,
                             "Dimension of rhs", rhs.dimension());
        mu_ = rhs.mu();
        omega_ = rhs.omega();
        return *this;
      }

      /**
       * Add the mean and Cholesky factor of the covariance matrix of
       * the specified approximation to this approximation.
       *
       * @param[in] rhs Approximation from which to gather the mean
       * and log standard deviation vectors.
       * @return This approximation after adding the specified
       * approximation. 
       * @throw std::domain_error If the size of the specified
       * approximation does not match the size of this approximation.
       */
      normal_meanfield& operator+=(const normal_meanfield& rhs) {
        static const char* function =
          "stan::variational::normal_meanfield::operator+=";
        stan::math::check_size_match(function,
                             "Dimension of lhs", dimension_,
                             "Dimension of rhs", rhs.dimension());
        mu_ += rhs.mu();
        omega_ += rhs.omega();
        return *this;
      }

      /**
       * Return this approximation after elementwise division by the
       * specified approximation's mean and log standard deviation
       * vectors. 
       *
       * @param[in] rhs Approximation from which to gather the mean
       * and log standard deviation vectors.
       * @return This approximation after elementwise division by the
       * specified approximation.
       * @throw std::domain_error If the dimensionality of the specified
       * approximation does not match this approximation's dimensionality.
       */
      normal_meanfield& operator/=(const normal_meanfield& rhs) {
        static const char* function =
          "stan::variational::normal_meanfield::operator/=";
        stan::math::check_size_match(function,
                             "Dimension of lhs", dimension_,
                             "Dimension of rhs", rhs.dimension());
        mu_.array() /= rhs.mu().array();
        omega_.array() /= rhs.omega().array();
        return *this;
      }

      /**
       * Return this approximation after adding the specified scalar
       * to each entry in the mean and log standard deviation vectors.
       *
       * <b>Warning:</b> No finiteness check is made on the scalar, so
       * it may introduce NaNs.
       *
       * @param[in] scalar Scalar to add.
       * @return This approximation after elementwise addition of the
       * specified scalar.
       */
      normal_meanfield& operator+=(double scalar) {
        mu_.array() += scalar;
        omega_.array() += scalar;
        return *this;
      }

      /**
       * Return this approximation after multiplying by the specified
       * scalar to each entry in the mean and log standard deviation
       * vectors. 
       *
       * <b>Warning:</b> No finiteness check is made on the scalar, so
       * it may introduce NaNs.
       *
       * @param[in] scalar Scalar to add.
       * @return This approximation after elementwise addition of the
       * specified scalar.
       */
      normal_meanfield& operator*=(double scalar) {
        mu_ *= scalar;
        omega_ *= scalar;
        return *this;
      }

      /**
       * Returns the mean vector for this approximation.  
       * 
       * See: <code>mu()</code>.
       * 
       * @return Mean vector for this approximation.
       */
      const Eigen::VectorXd& mean() const {
        return mu();
      }

      /**
       * Return the entropy of the approximation.
       *
       * <p>The entropy is defined by
       *   0.5 * dim * (1+log2pi) + 0.5 * log det diag(sigma^2)
       * = 0.5 * dim * (1+log2pi) + sum(log(sigma))
       * = 0.5 * dim * (1+log2pi) + sum(omega)
       *
       * @return Entropy of this approximation.
       */
      double entropy() const {
        return 0.5 * static_cast<double>(dimension_) *
               (1.0 + stan::math::LOG_TWO_PI) + omega_.sum();
      }

      /**
       * Return the transform of the sepcified vector using the
       * Cholesky factor and mean vector.
       *
       * The transform is defined by
       * S^{-1}(eta) = sigma * eta + mu = exp(omega) * eta + mu.
       *
       * @param[in] eta Vector to transform.
       * @throw std::domain_error If the specified vector's size does
       * not match the dimensionality of this approximation.
       * @return Transformed vector.
       */
      Eigen::VectorXd transform(const Eigen::VectorXd& eta) const {
        static const char* function =
          "stan::variational::normal_meanfield::transform";
        stan::math::check_size_match(function,
                         "Dimension of mean vector", dimension_,
                         "Dimension of input vector", eta.size() );
        stan::math::check_not_nan(function, "Input vector", eta);
        // exp(omega) * eta + mu
        return eta.array().cwiseProduct(omega_.array().exp()) + mu_.array();
      }

      /**
       * Assign a draw from this mean field approximation to the
       * specified vector using the specified random number generator.
       *
       * @tparam BaseRNG Class of random number generator.
       * @param[in] rng Base random number generator.
       * @param[in,out] eta Vector to which the draw is assigned; must
       * already be properly sized.
       * @throws std::range_error If the index is out of range.
       */
      template <class BaseRNG>
      void sample(BaseRNG& rng, Eigen::VectorXd& eta) const {
        // Draw from standard normal and transform to real-coordinate space
        for (int d = 0; d < dimension_; ++d)
          eta(d) = stan::math::normal_rng(0, 1, rng);
        eta = transform(eta);
      }

      /**
       * Calculates the "blackbox" gradient with respect to both the
       * location vector (mu) and the log-std vector (omega) in
       * parallel.  It uses the same gradient computed from a set of
       * Monte Carlo samples.
       *
       * @tparam M Model class.
       * @tparam BaseRNG Class of base random number generator.
       * @param[in] elbo_grad Parameters to store "blackbox" gradient
       * @param[in] m Model.
       * @param[in] cont_params Continuous parameters.
       * @param[in] n_monte_carlo_grad Number of samples for gradient
       * computation.
       * @param[in,out] rng Random number generator.
       * @param[in,out] print_stream Stream for convergence
       * assessment output.
       * @throw std::domain_error If the number of divergent
       * iterations exceeds its specified bounds.
       */
      template <class M, class BaseRNG>
      void calc_grad(normal_meanfield& elbo_grad,
                     M& m,
                     Eigen::VectorXd& cont_params,
                     int n_monte_carlo_grad,
                     BaseRNG& rng,
                     std::ostream* print_stream) const {
        static const char* function =
          "stan::variational::normal_meanfield::calc_grad";

        stan::math::check_size_match(function,
                        "Dimension of elbo_grad", elbo_grad.dimension(),
                        "Dimension of variational q", dimension_);
        stan::math::check_size_match(function,
                        "Dimension of variational q", dimension_,
                        "Dimension of variables in model", cont_params.size());

        Eigen::VectorXd mu_grad    = Eigen::VectorXd::Zero(dimension_);
        Eigen::VectorXd omega_grad = Eigen::VectorXd::Zero(dimension_);
        double tmp_lp = 0.0;
        Eigen::VectorXd tmp_mu_grad = Eigen::VectorXd::Zero(dimension_);
        Eigen::VectorXd eta  = Eigen::VectorXd::Zero(dimension_);
        Eigen::VectorXd zeta = Eigen::VectorXd::Zero(dimension_);

        // Naive Monte Carlo integration
        static const int n_retries = 10;
        for (int i = 0, n_monte_carlo_drop = 0; i < n_monte_carlo_grad; ) {
          // Draw from standard normal and transform to real-coordinate space
          for (int d = 0; d < dimension_; ++d)
            eta(d) = stan::math::normal_rng(0, 1, rng);
          zeta = transform(eta);
          try {
            stan::model::gradient(m, zeta, tmp_lp, tmp_mu_grad, print_stream);
            stan::math::check_finite(function, "Gradient of mu", tmp_mu_grad);
            mu_grad += tmp_mu_grad;
            omega_grad.array() += tmp_mu_grad.array().cwiseProduct(eta.array());
<<<<<<< HEAD
            i += 1;
          } catch (std::exception& e) {
            // this->write_error_msg_(print_stream, e);
            n_monte_carlo_drop += 1;
            if (n_monte_carlo_drop >= 10*n_monte_carlo_grad) {
              const char* name = "The number of dropped evaluations";
              const char* msg1 = "has reached its maximum amount (";
              int y = 10*n_monte_carlo_grad;
=======
            ++i;
          } catch (const std::exception& e) {
            ++n_monte_carlo_drop;
            if (n_monte_carlo_drop >= n_retries * n_monte_carlo_grad) {
              const char* name = "The number of dropped evaluations";
              const char* msg1 = "has reached its maximum amount (";
              int y = n_retries * n_monte_carlo_grad;
>>>>>>> 75a29dcc
              const char* msg2 = "). Your model may be either severely "
                "ill-conditioned or misspecified.";
              stan::math::domain_error(function, name, y, msg1, msg2);
              // elbo_grad.set_mu(Eigen::VectorXd::Zero(dimension_));
              // elbo_grad.set_omega(Eigen::VectorXd::Zero(dimension_));
              // return;
            }
          }
        }
        mu_grad /= static_cast<double>(n_monte_carlo_grad);
        omega_grad /= static_cast<double>(n_monte_carlo_grad);

        omega_grad.array()
          = omega_grad.array().cwiseProduct(omega_.array().exp());

        omega_grad.array() += 1.0;  // add entropy gradient (unit)

        elbo_grad.set_mu(mu_grad);
        elbo_grad.set_omega(omega_grad);
      }
    };

    /**
     * Return a new approximation resulting from adding the mean and
     * log standard deviation of the specified approximations.
     *
     * @param[in] lhs First approximation.
     * @param[in] rhs Second approximation.
     * @return Sum of the specified approximations.
     * @throw std::domain_error If the dimensionalities do not match.
     */
    normal_meanfield operator+(normal_meanfield lhs,
                               const normal_meanfield& rhs) {
      return lhs += rhs;
    }

    /**
     * Return a new approximation resulting from elementwise division of
     * of the first specified approximation by the second.
     *
     * @param[in] lhs First approximation.
     * @param[in] rhs Second approximation.
     * @return Elementwise division of the specified approximations.
     * @throw std::domain_error If the dimensionalities do not match.
     */
    normal_meanfield operator/(normal_meanfield lhs,
                               const normal_meanfield& rhs) {
      return lhs /= rhs;
    }

    /**
     * Return a new approximation resulting from elementwise addition
     * of the specified scalar to the mean and log standard deviation
     * entries of the specified approximation.
     *
     * @param[in] scalar Scalar value
     * @param[in] rhs Approximation.
     * @return Addition of scalar to specified approximation.
     */
    normal_meanfield operator+(double scalar, normal_meanfield rhs) {
      return rhs += scalar;
    }

    /**
     * Return a new approximation resulting from elementwise
     * multiplication of the specified scalar to the mean and log
     * standard deviation vectors of the specified approximation.
     *
     * @param[in] scalar Scalar value
     * @param[in] rhs Approximation.
     * @return Multiplication of scalar by the specified approximation.
     */
    normal_meanfield operator*(double scalar, normal_meanfield rhs) {
      return rhs *= scalar;
    }

  }
}
#endif<|MERGE_RESOLUTION|>--- conflicted
+++ resolved
@@ -47,27 +47,6 @@
       const int dimension_;
 
     public:
-<<<<<<< HEAD
-      // Constructors
-
-      // Constructs a zero-filled object
-      explicit normal_meanfield(size_t dimension) :
-        dimension_(dimension) {
-        mu_     = Eigen::VectorXd::Zero(dimension_);
-        omega_  = Eigen::VectorXd::Zero(dimension_);
-      }
-
-      // Constructs the initial variational distribution
-      explicit normal_meanfield(const Eigen::VectorXd& cont_params) :
-        mu_(cont_params), dimension_(cont_params.size()) {
-
-        // initializing omega = 0 means sigma = 1
-        omega_  = -10 * Eigen::VectorXd::Ones(dimension_);
-
-      }
-
-      // Constructs based on input parameters
-=======
       /**
        * Construct a variational distribution of the specified
        * dimensionality with a zero mean and zero log standard
@@ -104,7 +83,6 @@
        * standard deviation vectors are different, or if either
        * contains a not-a-number value.
        */
->>>>>>> 75a29dcc
       normal_meanfield(const Eigen::VectorXd& mu,
                        const Eigen::VectorXd& omega)
         : mu_(mu), omega_(omega), dimension_(mu.size()) {
@@ -171,14 +149,6 @@
         omega_ = omega;
       }
 
-<<<<<<< HEAD
-      void reset_to_zero() {
-        mu_     = Eigen::VectorXd::Zero(dimension_);
-        omega_  = Eigen::VectorXd::Zero(dimension_);
-      }
-
-      // Operations
-=======
       /**
        * Sets the mean and log standard deviation vector for this
        * approximation to zero.
@@ -194,7 +164,6 @@
        * approximation does not hold any references to this
        * approximation.
        */
->>>>>>> 75a29dcc
       normal_meanfield square() const {
         return normal_meanfield(Eigen::VectorXd(mu_.array().square()),
                                 Eigen::VectorXd(omega_.array().square()));
@@ -439,16 +408,6 @@
             stan::math::check_finite(function, "Gradient of mu", tmp_mu_grad);
             mu_grad += tmp_mu_grad;
             omega_grad.array() += tmp_mu_grad.array().cwiseProduct(eta.array());
-<<<<<<< HEAD
-            i += 1;
-          } catch (std::exception& e) {
-            // this->write_error_msg_(print_stream, e);
-            n_monte_carlo_drop += 1;
-            if (n_monte_carlo_drop >= 10*n_monte_carlo_grad) {
-              const char* name = "The number of dropped evaluations";
-              const char* msg1 = "has reached its maximum amount (";
-              int y = 10*n_monte_carlo_grad;
-=======
             ++i;
           } catch (const std::exception& e) {
             ++n_monte_carlo_drop;
@@ -456,7 +415,6 @@
               const char* name = "The number of dropped evaluations";
               const char* msg1 = "has reached its maximum amount (";
               int y = n_retries * n_monte_carlo_grad;
->>>>>>> 75a29dcc
               const char* msg2 = "). Your model may be either severely "
                 "ill-conditioned or misspecified.";
               stan::math::domain_error(function, name, y, msg1, msg2);
