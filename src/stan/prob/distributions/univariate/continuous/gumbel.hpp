--- conflicted
+++ resolved
@@ -20,13 +20,9 @@
     template <bool propto, typename T_y, typename T_loc, typename T_scale>
     typename return_type<T_y,T_loc,T_scale>::type
     gumbel_log(const T_y& y, const T_loc& mu, const T_scale& beta) {
-<<<<<<< HEAD
-      static const char* function = "stan::prob::gumbel_log(%1%)";
+      static const std::string function("stan::prob::gumbel_log");
       typedef typename stan::partials_return_type<T_y,T_loc,T_scale>::type
         T_partials_return;
-=======
-      static const std::string function("stan::prob::gumbel_log");
->>>>>>> 616f9a5d
 
       using std::log;
       using std::exp;
@@ -118,13 +114,9 @@
     template <typename T_y, typename T_loc, typename T_scale>
     typename return_type<T_y,T_loc,T_scale>::type
     gumbel_cdf(const T_y& y, const T_loc& mu, const T_scale& beta) {
-<<<<<<< HEAD
-      static const char* function = "stan::prob::gumbel_cdf(%1%)";
+      static const std::string function("stan::prob::gumbel_cdf");
       typedef typename stan::partials_return_type<T_y,T_loc,T_scale>::type 
         T_partials_return;
-=======
-      static const std::string function("stan::prob::gumbel_cdf");
->>>>>>> 616f9a5d
 
       using stan::error_handling::check_positive;
       using stan::error_handling::check_finite;
@@ -194,13 +186,9 @@
     template <typename T_y, typename T_loc, typename T_scale>
     typename return_type<T_y,T_loc,T_scale>::type
     gumbel_cdf_log(const T_y& y, const T_loc& mu, const T_scale& beta) {
-<<<<<<< HEAD
-      static const char* function = "stan::prob::gumbel_cdf_log(%1%)";
+      static const std::string function("stan::prob::gumbel_cdf_log");
       typedef typename stan::partials_return_type<T_y,T_loc,T_scale>::type
         T_partials_return;
-=======
-      static const std::string function("stan::prob::gumbel_cdf_log");
->>>>>>> 616f9a5d
 
       using stan::error_handling::check_positive;
       using stan::error_handling::check_finite;
@@ -254,13 +242,9 @@
     template <typename T_y, typename T_loc, typename T_scale>
     typename return_type<T_y,T_loc,T_scale>::type
     gumbel_ccdf_log(const T_y& y, const T_loc& mu, const T_scale& beta) {
-<<<<<<< HEAD
-      static const char* function = "stan::prob::gumbel_ccdf_log(%1%)";
+      static const std::string function("stan::prob::gumbel_ccdf_log");
       typedef typename stan::partials_return_type<T_y,T_loc,T_scale>::type 
         T_partials_return;
-=======
-      static const std::string function("stan::prob::gumbel_ccdf_log");
->>>>>>> 616f9a5d
 
       using stan::error_handling::check_positive;
       using stan::error_handling::check_finite;
