--- conflicted
+++ resolved
@@ -119,17 +119,9 @@
     void    
     factor_L(Eigen::Array<T,Eigen::Dynamic,1>& CPCs,
              const Eigen::Matrix<T,Eigen::Dynamic,Eigen::Dynamic>& L) {
-<<<<<<< HEAD
-      Eigen::Matrix<T,Eigen::Dynamic,Eigen::Dynamic> U
-        = L;
-        // = L * L.diagonal().array().inverse().diagonal();
-      factor_U(CPCs, U);
-=======
-
       Eigen::Matrix<T,Eigen::Dynamic,Eigen::Dynamic> newL;
       newL = L * ( L.diagonal().array().inverse().matrix().asDiagonal() );
       factor_U(CPCs, newL);
->>>>>>> 343a95af
     }
 
     // MATRIX TRANSFORMS +/- JACOBIANS
