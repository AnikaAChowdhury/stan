#ifndef __STAN__GM__COMMAND_HPP__
#define __STAN__GM__COMMAND_HPP__

#include <fstream>
#include <stdexcept>

#include <boost/date_time/posix_time/posix_time_types.hpp>
#include <boost/math/special_functions/fpclassify.hpp>
#include <boost/random/additive_combine.hpp> // L'Ecuyer RNG
#include <boost/random/uniform_real_distribution.hpp>

#include <stan/version.hpp>
#include <stan/io/cmd_line.hpp>
#include <stan/io/dump.hpp>
#include <stan/io/mcmc_writer.hpp>

#include <stan/gm/arguments/argument_parser.hpp>
#include <stan/gm/arguments/arg_id.hpp>
#include <stan/gm/arguments/arg_data.hpp>
#include <stan/gm/arguments/arg_init.hpp>
#include <stan/gm/arguments/arg_random.hpp>
#include <stan/gm/arguments/arg_output.hpp>

#include <stan/mcmc/hmc/static/adapt_unit_e_static_hmc.hpp>
#include <stan/mcmc/hmc/static/adapt_diag_e_static_hmc.hpp>
#include <stan/mcmc/hmc/static/adapt_dense_e_static_hmc.hpp>
#include <stan/mcmc/hmc/nuts/adapt_unit_e_nuts.hpp>
#include <stan/mcmc/hmc/nuts/adapt_diag_e_nuts.hpp>
#include <stan/mcmc/hmc/nuts/adapt_dense_e_nuts.hpp>

#include <stan/model/util.hpp>

#include <stan/optimization/newton.hpp>
#include <stan/optimization/nesterov_gradient.hpp>
#include <stan/optimization/bfgs.hpp>

namespace stan {

  namespace gm {

    void write_stan(std::ostream* s, const char prefix = '\0') {
      if(!s) return;
      
      *s << prefix << " stan_version_major = " << stan::MAJOR_VERSION << std::endl;
      *s << prefix << " stan_version_minor = " << stan::MINOR_VERSION << std::endl;
      *s << prefix << " stan_version_patch = " << stan::PATCH_VERSION << std::endl;
      
    }
    
    void write_model(std::ostream* s, std::string model_name, const char prefix = '\0') {
      if(!s) return;
      
      *s << prefix << " model = " << model_name << std::endl;
      
    }
    
    void write_error_msg(std::ostream* error_stream,
                         const std::domain_error& e) {
      
      if (!error_stream) return;
      
      *error_stream << std::endl
                    << "Informational Message: The current Metropolis proposal is about to be "
                    << "rejected becuase of the following issue:"
                    << std::endl
                    << e.what() << std::endl
                    << "If this warning occurs sporadically then the sampler is fine,"
                    << std::endl
                    << "but if this warning occurs often then your model is either severely "
                    << "ill-conditioned or misspecified."
                    << std::endl;
      
    }
    
    bool do_print(int n, int refresh) {
      return (refresh > 0) &&
      (n == 0 || ((n + 1) % refresh == 0) );
    }

    void print_progress(int m, int start, int finish, int refresh, bool warmup) {
      
      int it_print_width = std::ceil(std::log10(finish));

      if (do_print(m, refresh) || (start + m + 1 == finish) ) {
        
        std::cout << "Iteration: ";
        std::cout << std::setw(it_print_width) << m + 1 + start
                  << " / " << finish;
          
        std::cout << " [" << std::setw(3) 
                  << static_cast<int>( (100.0 * (start + m + 1)) / finish )
                  << "%] ";
        std::cout << (warmup ? " (Warmup)" : " (Sampling)");
        std::cout << std::endl;
      }
    
    }
    
    template <class Model, class RNG>
    void run_markov_chain(stan::mcmc::base_mcmc* sampler,
                          int num_iterations,
                          int start,
                          int finish,
                          int num_thin,
                          int refresh,
                          bool save,
                          bool warmup,
                          stan::io::mcmc_writer<Model>& writer,
                          stan::mcmc::sample& init_s,
                          Model& model,
                          RNG& base_rng) {
      
      for (int m = 0; m < num_iterations; ++m) {
      
        print_progress(m, start, finish, refresh, warmup);
      
        init_s = sampler->transition(init_s);
          
        if ( save && ( (m % num_thin) == 0) ) {
          writer.print_sample_params(base_rng, init_s, *sampler, model);
          writer.print_diagnostic_params(init_s, sampler);
        }

      }
      
    }

    template <class Model, class RNG>
    void warmup(stan::mcmc::base_mcmc* sampler,
                int num_warmup,
                int num_samples,
                int num_thin,
                int refresh,
                bool save,
                stan::io::mcmc_writer<Model>& writer,
                stan::mcmc::sample& init_s,
                Model& model,
                RNG& base_rng) {
      
      run_markov_chain<Model, RNG>(sampler, num_warmup, 0, num_warmup + num_samples, num_thin,
                                   refresh, save, true,
                                   writer,
                                   init_s, model, base_rng);
      
    }

    template <class Model, class RNG>
    void sample(stan::mcmc::base_mcmc* sampler,
                int num_warmup,
                int num_samples,
                int num_thin,
                int refresh,
                bool save,
                stan::io::mcmc_writer<Model>& writer,
                stan::mcmc::sample& init_s,
                Model& model,
                RNG& base_rng) {
      
      run_markov_chain<Model, RNG>(sampler, num_samples, num_warmup, num_warmup + num_samples, num_thin,
                                   refresh, save, false,
                                   writer,
                                   init_s, model, base_rng);
      
    }
      
    
    template<class Sampler>
    bool init_static_hmc(stan::mcmc::base_mcmc* sampler, argument* algorithm) {

      categorical_argument* hmc = dynamic_cast<categorical_argument*>(
                                  algorithm->arg("hmc"));
      
      categorical_argument* base = dynamic_cast<categorical_argument*>(
                                   algorithm->arg("hmc")->arg("engine")->arg("static"));
      
      double epsilon = dynamic_cast<real_argument*>(hmc->arg("stepsize"))->value();
      double epsilon_jitter = dynamic_cast<real_argument*>(hmc->arg("stepsize_jitter"))->value();
      double int_time = dynamic_cast<real_argument*>(base->arg("int_time"))->value();
      
      dynamic_cast<Sampler*>(sampler)->set_nominal_stepsize_and_T(epsilon, int_time);
      dynamic_cast<Sampler*>(sampler)->set_stepsize_jitter(epsilon_jitter);
      
      
      return true;
      
    }
  
    template<class Sampler>
    bool init_nuts(stan::mcmc::base_mcmc* sampler, argument* algorithm) {
      
      categorical_argument* hmc = dynamic_cast<categorical_argument*>(
                                   algorithm->arg("hmc"));
      
      categorical_argument* base = dynamic_cast<categorical_argument*>(
                                   algorithm->arg("hmc")->arg("engine")->arg("nuts"));

      double epsilon = dynamic_cast<real_argument*>(hmc->arg("stepsize"))->value();
      double epsilon_jitter = dynamic_cast<real_argument*>(hmc->arg("stepsize_jitter"))->value();
      int max_depth = dynamic_cast<int_argument*>(base->arg("max_depth"))->value();
      
      dynamic_cast<Sampler*>(sampler)->set_nominal_stepsize(epsilon);
      dynamic_cast<Sampler*>(sampler)->set_stepsize_jitter(epsilon_jitter);
      dynamic_cast<Sampler*>(sampler)->set_max_depth(max_depth);
      
      return true;
      
    }
    
    template<class Sampler>
    bool init_adapt(stan::mcmc::base_mcmc* sampler, categorical_argument* adapt) {

      double delta = dynamic_cast<real_argument*>(adapt->arg("delta"))->value();
      double gamma = dynamic_cast<real_argument*>(adapt->arg("gamma"))->value();
      double kappa = dynamic_cast<real_argument*>(adapt->arg("kappa"))->value();
      double t0    = dynamic_cast<real_argument*>(adapt->arg("t0"))->value();
      
      double epsilon = dynamic_cast<Sampler*>(sampler)->get_nominal_stepsize();
      
      Sampler* s = dynamic_cast<Sampler*>(sampler);
      
      s->get_stepsize_adaptation().set_mu(log(10 * epsilon));
      s->get_stepsize_adaptation().set_delta(delta);
      s->get_stepsize_adaptation().set_gamma(gamma);
      s->get_stepsize_adaptation().set_kappa(kappa);
      s->get_stepsize_adaptation().set_t0(t0);
      
      s->engage_adaptation();
      
      try {
        s->init_stepsize();
      } catch (std::runtime_error e) {
        std::cout << e.what() << std::endl;
        return false;
      }
      
      return true;
      
    }
    
    template <class Model>
    int command(int argc, const char* argv[]) {

      std::vector<argument*> valid_arguments;
      valid_arguments.push_back(new arg_id());
      valid_arguments.push_back(new arg_data());
      valid_arguments.push_back(new arg_init());
      valid_arguments.push_back(new arg_random());
      valid_arguments.push_back(new arg_output());
      
      argument_parser parser(valid_arguments);
      int err_code = parser.parse_args(argc, argv, &std::cout, &std::cout);

      if (err_code != 0) {
        std::cout << "Failed to parse arguments, terminating Stan" << std::endl;
        return err_code;
      }
      
      if (parser.help_printed())
        return err_code;
      
      // Identification
      unsigned int id = dynamic_cast<int_argument*>(parser.arg("id"))->value();
      
      //////////////////////////////////////////////////
      //            Random number generator           //
      //////////////////////////////////////////////////
      
      unsigned int random_seed = 0;
      u_int_argument* random_arg = dynamic_cast<u_int_argument*>(parser.arg("random")->arg("seed"));
      
      if (random_arg->is_default()) {
        random_seed = (boost::posix_time::microsec_clock::universal_time() -
                       boost::posix_time::ptime(boost::posix_time::min_date_time))
                      .total_milliseconds();
        
        random_arg->set_value(random_seed);
        
      } else {
        random_seed = random_arg->value();
      }
      
      typedef boost::ecuyer1988 rng_t; // (2**50 = 1T samples, 1000 chains)
      rng_t base_rng(random_seed);
      
      // Advance generator to avoid process conflicts
      static boost::uintmax_t DISCARD_STRIDE = static_cast<boost::uintmax_t>(1) << 50;
      base_rng.discard(DISCARD_STRIDE * (id - 1));
      
      //////////////////////////////////////////////////
      //                  Input/Output                //
      //////////////////////////////////////////////////
      
      // Data input
      std::string data_file = dynamic_cast<string_argument*>(parser.arg("data")->arg("file"))->value();
      
      std::fstream data_stream(data_file.c_str(),
                               std::fstream::in);
      stan::io::dump data_var_context(data_stream);
      data_stream.close();
      
      // Sample output
      std::string sample_file = dynamic_cast<string_argument*>(
                                parser.arg("output")->arg("file"))->value();

      bool append_sample = dynamic_cast<bool_argument*>(
                           parser.arg("output")->arg("append_sample"))->value();
      
      std::ios_base::openmode samples_append_mode
        = append_sample
          ? (std::fstream::out | std::fstream::app)
          : std::fstream::out;
      
      std::fstream* sample_stream = 0;
      if(sample_file != "") {
        sample_stream = new std::fstream(sample_file.c_str(),
                                         samples_append_mode);
      }
      
      // Diagnostic output
      std::string diagnostic_file = dynamic_cast<string_argument*>(
                                    parser.arg("output")->arg("diagnostic_file"))->value();
      
      bool append_diagnostic = dynamic_cast<bool_argument*>(
                               parser.arg("output")->arg("append_diagnostic"))->value();
      
      std::ios_base::openmode diagnostic_append_mode
        = append_diagnostic
          ? (std::fstream::out | std::fstream::app)
          : std::fstream::out;
      
      std::fstream* diagnostic_stream = 0;
      if(diagnostic_file != "") {
        diagnostic_stream = new std::fstream(diagnostic_file.c_str(),
                                             diagnostic_append_mode);
      }
      
      // Refresh rate
      int refresh = dynamic_cast<int_argument*>(
                    parser.arg("output")->arg("refresh"))->value();
      
      //////////////////////////////////////////////////
      //                Initialize Model              //
      //////////////////////////////////////////////////
      
      Model model(data_var_context, &std::cout);
      
      std::vector<double> cont_params(model.num_params_r());
      std::vector<int> disc_params(model.num_params_i());
      
      int num_init_tries = -1;
      
      std::string init = dynamic_cast<string_argument*>(
                         parser.arg("init"))->value();
      
      try {
        
        double R = std::fabs(boost::lexical_cast<double>(init));
        
        if (R == 0) {
        
          cont_params = std::vector<double>(model.num_params_r(), 0.0);
          disc_params = std::vector<int>(model.num_params_i(), 0);
          
          double init_log_prob;
          std::vector<double> init_grad;
          
          try {
            init_log_prob 
              = stan::model::log_prob_grad<true, true>(model,
                                                       cont_params, disc_params, init_grad,
                                                       &std::cout);
          } catch (std::domain_error e) {
            std::cout << "Rejecting inititialization at zero because of log_prob_grad failure." << std::endl;
            return error_codes::OK;
          }
          
          if (!boost::math::isfinite(init_log_prob)) {
            std::cout << "Rejecting inititialization at zero because of vanishing density." << std::endl;
            return 0;
          }
          
          for (size_t i = 0; i < init_grad.size(); ++i) {
            if (!boost::math::isfinite(init_grad[i])) {
              std::cout << "Rejecting inititialization at zero because of divergent gradient." << std::endl;
              return 0;
            }
          }

        } else {
          
          boost::random::uniform_real_distribution<double>
          init_range_distribution(-R, R);
          
          boost::variate_generator<rng_t&,
          boost::random::uniform_real_distribution<double> >
          init_rng(base_rng, init_range_distribution);
          
          cont_params = std::vector<double>(model.num_params_r());
          disc_params = std::vector<int>(model.num_params_i(), 0);
          
          // Random initializations until log_prob is finite
          std::vector<double> init_grad;
          static int MAX_INIT_TRIES = 100;
          
          for (num_init_tries = 1; num_init_tries <= MAX_INIT_TRIES; ++num_init_tries) {
            
            for (size_t i = 0; i < cont_params.size(); ++i)
              cont_params[i] = init_rng();
            
            // FIXME: allow config vs. std::cout
            double init_log_prob;
            try {
              init_log_prob
                = stan::model::log_prob_grad<true, true>(model,
                                                         cont_params, disc_params, init_grad,
                                                         &std::cout);
            } catch (std::domain_error e) {
              write_error_msg(&std::cout, e);
              std::cout << "Rejecting proposed initial value with zero density." << std::endl;
              init_log_prob = -std::numeric_limits<double>::infinity();
            }
            
            if (!boost::math::isfinite(init_log_prob))
              continue;
            for (size_t i = 0; i < init_grad.size(); ++i)
              if (!boost::math::isfinite(init_grad[i]))
                continue;
            break;
            
          }
          
          if (num_init_tries > MAX_INIT_TRIES) {
            std::cout << std::endl << std::endl
                      << "Initialization between (" << -R << ", " << R << ") failed after "
                      << MAX_INIT_TRIES << " attempts. " << std::endl;
            std::cout << " Try specifying initial values,"
                      << " reducing ranges of constrained values,"
                      << " or reparameterizing the model."
                      << std::endl;
            return -1;
          }
          
        }
        
      } catch(...) {
      
        try {
        
          std::fstream init_stream(init.c_str(), std::fstream::in);
          if (init_stream.fail()) {
            std::string msg("ERROR: specified initialization file does not exist: ");
            msg += init;
            throw std::invalid_argument(msg);
          }
          
          stan::io::dump init_var_context(init_stream);
          init_stream.close();
          model.transform_inits(init_var_context, disc_params, cont_params);
        
        } catch (const std::exception& e) {
          std::cerr << "Error during user-specified initialization:"
                    << std::endl
                    << e.what()
                    << std::endl;
          return -5;
        }
        
        double init_log_prob;
        std::vector<double> init_grad;
        
        try {
        
          init_log_prob
            = stan::model::log_prob_grad<true, true>(model,
                                                     cont_params, disc_params, init_grad,
                                                     &std::cout);

        } catch (std::domain_error e) {
          std::cout << "Rejecting user-specified inititialization because of log_prob_grad failure." << std::endl;
          return 0;
        }
        
        if (!boost::math::isfinite(init_log_prob)) {
          std::cout << "Rejecting user-specified inititialization because of vanishing density." << std::endl;
          return 0;
        }
        
        for (size_t i = 0; i < init_grad.size(); ++i) {
          if (!boost::math::isfinite(init_grad[i])) {
            std::cout << "Rejecting user-specified inititialization because of divergent gradient." << std::endl;
            return 0;
          }
        }
        
      }

      // Initial output
      parser.print(&std::cout);
      std::cout << std::endl;
      
      if (!append_sample && sample_stream) {
        write_stan(sample_stream, '#');
        write_model(sample_stream, model.model_name(), '#');
        parser.print(sample_stream, '#');
      }
      
      if (!append_diagnostic && diagnostic_stream) {
        write_stan(diagnostic_stream, '#');
        write_model(sample_stream, model.model_name(), '#');
        parser.print(diagnostic_stream, '#');
      }
      
      //////////////////////////////////////////////////
      //               Model Diagnostics              //
      //////////////////////////////////////////////////
      
      if (parser.arg("method")->arg("diagnose")) {
      
        list_argument* test = dynamic_cast<list_argument*>
                              (parser.arg("method")->arg("diagnose")->arg("test"));
        
        if (test->value() == "gradient") {
          std::cout << std::endl << "TEST GRADIENT MODE" << std::endl;
          int num_failed 
            = stan::model::test_gradients<true,true>(model,cont_params, disc_params);
          (void) num_failed; // FIXME: do something with the number failed
          return error_codes::OK;
        }
        
      }
      
      //////////////////////////////////////////////////
      //           Optimization Algorithms            //
      //////////////////////////////////////////////////
      
      if (parser.arg("method")->arg("optimize")) {
        
        list_argument* algo = dynamic_cast<list_argument*>
                              (parser.arg("method")->arg("optimize")->arg("algorithm"));

        int num_iterations = dynamic_cast<int_argument*>(
                             parser.arg("method")->arg("optimize")->arg("iter"))->value();

        bool save_iterations = dynamic_cast<bool_argument*>(
                               parser.arg("method")->arg("optimize")->arg("save_iterations"))->value();

        if (sample_stream) {
          *sample_stream << "lp__,";
          model.write_csv_header(*sample_stream);
        }

        double lp(0);
        int return_code = error_codes::CONFIG;
        if (algo->value() == "nesterov") {
          bool epsilon = dynamic_cast<real_argument*>(
                         algo->arg("nesterov")->arg("stepsize"))->value();
          
          
          stan::optimization::NesterovGradient<Model> ng(model, cont_params, disc_params,
                                                         epsilon, &std::cout);
          
          lp = ng.logp();
          
          double lastlp = lp - 1;
          std::cout << "Initial log joint probability = " << lp << std::endl;
          if (sample_stream && save_iterations) {
            *sample_stream << lp << ',';
            model.write_csv(base_rng, cont_params, disc_params, *sample_stream);
            sample_stream->flush();
          }

<<<<<<< HEAD
=======
          double lastlp = lp - 1;
>>>>>>> 9f6f63fc
          int m = 0;
          for (int i = 0; i < num_iterations; i++) {
            lastlp = lp;
            lp = ng.step();
            ng.params_r(cont_params);
            if (do_print(i, refresh)) {
              std::cout << "Iteration ";
              std::cout << std::setw(2) << (m + 1) << ". ";
              std::cout << "Log joint probability = " << std::setw(10) << lp;
              std::cout << ". Improved by " << (lp - lastlp) << ".";
              std::cout << std::endl;
              std::cout.flush();
            }
            m++;
            if (sample_stream && save_iterations) {
              *sample_stream << lp << ',';
              model.write_csv(base_rng, cont_params, disc_params, *sample_stream);
              sample_stream->flush();
            }

          }
          return_code = error_codes::OK;
        } else if (algo->value() == "newton") {
          std::vector<double> gradient;
          try {
            lp = model.template log_prob<false, false>(cont_params, disc_params, &std::cout);
          } catch (std::domain_error e) {
            write_error_msg(&std::cout, e);
            lp = -std::numeric_limits<double>::infinity();
          }
          
          std::cout << "initial log joint probability = " << lp << std::endl;
          if (sample_stream && save_iterations) {
            *sample_stream << lp << ',';
            model.write_csv(base_rng, cont_params, disc_params, *sample_stream);
            sample_stream->flush();
          }

          double lastlp = lp - 1;
          int m = 0;
          while ((lp - lastlp) / fabs(lp) > 1e-8) {
            
            lastlp = lp;
            lp = stan::optimization::newton_step(model, cont_params, disc_params);
            std::cout << "Iteration ";
            std::cout << std::setw(2) << (m + 1) << ". ";
            std::cout << "Log joint probability = " << std::setw(10) << lp;
            std::cout << ". Improved by " << (lp - lastlp) << ".";
            std::cout << std::endl;
            std::cout.flush();
            m++;

            if (sample_stream && save_iterations) {
              *sample_stream << lp << ',';
              model.write_csv(base_rng, cont_params, disc_params, *sample_stream);
            }
            
          }
          return_code = error_codes::OK;
        } else if (algo->value() == "bfgs") {
          stan::optimization::BFGSLineSearch<Model> bfgs(model, cont_params, disc_params,
                                                         &std::cout);
          bfgs._opts.alpha0 = dynamic_cast<real_argument*>(
                         algo->arg("bfgs")->arg("init_alpha"))->value();
          bfgs._opts.tolF = dynamic_cast<real_argument*>(
                         algo->arg("bfgs")->arg("tol_obj"))->value();
          bfgs._opts.tolGrad = dynamic_cast<real_argument*>(
                         algo->arg("bfgs")->arg("tol_grad"))->value();
          bfgs._opts.tolX = dynamic_cast<real_argument*>(
                         algo->arg("bfgs")->arg("tol_param"))->value();
          bfgs._opts.maxIts = num_iterations;
          
          lp = bfgs.logp();
          
          std::cout << "initial log joint probability = " << lp << std::endl;
          if (sample_stream && save_iterations) {
            *sample_stream << lp << ',';
            model.write_csv(base_rng, cont_params, disc_params, *sample_stream);
            sample_stream->flush();
          }

          int ret = 0;
          
          while (ret == 0) {  
            if (do_print(bfgs.iter_num(), 50*refresh)) {
              std::cout << "    Iter ";
              std::cout << "     log prob ";
              std::cout << "       ||dx|| ";
              std::cout << "     ||grad|| ";
              std::cout << "      alpha ";
// MAB: commented out but left in because it may be useful for debugging in the future
//              std::cout << "     alpha0 ";
              std::cout << " # evals ";
              std::cout << " Notes " << std::endl;
            }
            
            ret = bfgs.step();
            lp = bfgs.logp();
            bfgs.params_r(cont_params);
            
            if (do_print(bfgs.iter_num(), refresh) || ret != 0 || !bfgs.note().empty()) {
              std::cout << " " << std::setw(7) << bfgs.iter_num() << " ";
              std::cout << " " << std::setw(12) << std::setprecision(6) << lp << " ";
              std::cout << " " << std::setw(12) << std::setprecision(6) << bfgs.prev_step_size() << " ";
              std::cout << " " << std::setw(12) << std::setprecision(6) << bfgs.curr_g().norm() << " ";
              std::cout << " " << std::setw(10) << std::setprecision(4) << bfgs.alpha() << " ";
//              std::cout << " " << std::setw(10) << std::setprecision(4) << bfgs.alpha0() << " ";
              std::cout << " " << std::setw(7) << bfgs.grad_evals() << " ";
              std::cout << " " << bfgs.note() << " ";
              std::cout << std::endl;
            }
            
            if (sample_stream && save_iterations) {
              *sample_stream << lp << ',';
              model.write_csv(base_rng, cont_params, disc_params, *sample_stream);
              sample_stream->flush();
            }
          }
          
          
          if (ret >= 0) {
            std::cout << "Optimization terminated normally: " << std::endl;
            return_code = error_codes::OK;
          } else {
            std::cout << "Optimization terminated with error: " << std::endl;
            return_code = error_codes::SOFTWARE;
          }
          std::cout << "  " << bfgs.get_code_string(ret) << std::endl;
        } else {
          return_code = error_codes::CONFIG;
        }

        if (sample_stream) {
          *sample_stream << lp << ',';
          model.write_csv(base_rng, cont_params, disc_params, *sample_stream);
          sample_stream->flush();
          sample_stream->close();
          delete sample_stream;
        }
        return 0;
      }
        
      //////////////////////////////////////////////////
      //              Sampling Algorithms             //
      //////////////////////////////////////////////////
      
      if (parser.arg("method")->arg("sample")) {
        
        stan::io::mcmc_writer<Model> writer(sample_stream, diagnostic_stream);
        
        // Sampling parameters
        int num_warmup = dynamic_cast<int_argument*>(
                          parser.arg("method")->arg("sample")->arg("num_warmup"))->value();
        
        int num_samples = dynamic_cast<int_argument*>(
                          parser.arg("method")->arg("sample")->arg("num_samples"))->value();
        
        int num_thin = dynamic_cast<int_argument*>(
                       parser.arg("method")->arg("sample")->arg("thin"))->value();
        
        bool save_warmup = dynamic_cast<bool_argument*>(
                           parser.arg("method")->arg("sample")->arg("save_warmup"))->value();
        
        stan::mcmc::sample s(cont_params, disc_params, 0, 0);
        
        double warmDeltaT;
        double sampleDeltaT;
        
        // Sampler
        stan::mcmc::base_mcmc* sampler_ptr = 0;
        
        list_argument* algo = dynamic_cast<list_argument*>
                              (parser.arg("method")->arg("sample")->arg("algorithm"));
        
        categorical_argument* adapt = dynamic_cast<categorical_argument*>(
                                      parser.arg("method")->arg("sample")->arg("adapt"));
        bool adapt_engaged = dynamic_cast<bool_argument*>(adapt->arg("engaged"))->value();
        
        if (algo->value() == "rwm") {
          
          std::cout << algo->arg("rwm")->description() << std::endl;
          return 0;
        
        } else if (algo->value() == "hmc") {
          
          int engine_index = 0;
          list_argument* engine = dynamic_cast<list_argument*>(algo->arg("hmc")->arg("engine"));
          
          if (engine->value() == "static") {
            engine_index = 0;
          
          } else if (engine->value() == "nuts") {
            engine_index = 1;
          }
          
          int metric_index = 0;
          list_argument* metric = dynamic_cast<list_argument*>(algo->arg("hmc")->arg("metric"));
          
          if (metric->value() == "unit_e") {
            metric_index = 0;
            
          } else if (metric->value() == "diag_e") {
            metric_index = 1;
            
          } else if (metric->value() == "dense_e") {
            metric_index = 2;
          }
          
          int sampler_select = engine_index + 10 * metric_index + 100 * static_cast<int>(adapt_engaged);
          
          switch (sampler_select) {
              
            case 0: {
              typedef stan::mcmc::unit_e_static_hmc<Model, rng_t> sampler;
              sampler_ptr = new sampler(model, base_rng);
              if (!init_static_hmc<sampler>(sampler_ptr, algo)) return 0;
              break;
            }
              
            case 1: {        
              typedef stan::mcmc::unit_e_nuts<Model, rng_t> sampler;
              sampler_ptr = new sampler(model, base_rng);
              if (!init_nuts<sampler>(sampler_ptr, algo)) return 0;
              break;
            }
              
            case 10: {
              typedef stan::mcmc::diag_e_static_hmc<Model, rng_t> sampler;
              sampler_ptr = new sampler(model, base_rng);
              if (!init_static_hmc<sampler>(sampler_ptr, algo)) return 0;
              break;
            }
            
            case 11: {
              typedef stan::mcmc::diag_e_nuts<Model, rng_t> sampler;
              sampler_ptr = new sampler(model, base_rng);
              if (!init_nuts<sampler>(sampler_ptr, algo)) return 0;
              break;
            }
            
            case 20: {
              typedef stan::mcmc::dense_e_static_hmc<Model, rng_t> sampler;
              sampler_ptr = new sampler(model, base_rng);
              if (!init_static_hmc<sampler>(sampler_ptr, algo)) return 0;
              break;
            }
            
            case 21: {
              typedef stan::mcmc::dense_e_nuts<Model, rng_t> sampler;
              sampler_ptr = new sampler(model, base_rng);
              if (!init_nuts<sampler>(sampler_ptr, algo)) return 0;
              break;
            }
            
            case 100: {
              typedef stan::mcmc::adapt_unit_e_static_hmc<Model, rng_t> sampler;
              sampler_ptr = new sampler(model, base_rng);
              if (!init_static_hmc<sampler>(sampler_ptr, algo)) return 0;
              if (!init_adapt<sampler>(sampler_ptr, adapt)) return 0;
              break;
            }
            
            case 101: {
              typedef stan::mcmc::adapt_unit_e_nuts<Model, rng_t> sampler;
              sampler_ptr = new sampler(model, base_rng);
              if (!init_nuts<sampler>(sampler_ptr, algo)) return 0;
              if (!init_adapt<sampler>(sampler_ptr, adapt)) return 0;
              break;
            }
            
            case 110: {
              typedef stan::mcmc::adapt_diag_e_static_hmc<Model, rng_t> sampler;
              sampler_ptr = new sampler(model, base_rng, num_warmup);
              if (!init_static_hmc<sampler>(sampler_ptr, algo)) return 0;
              if (!init_adapt<sampler>(sampler_ptr, adapt)) return 0;
              break;
            }
            
            case 111: {
              typedef stan::mcmc::adapt_diag_e_nuts<Model, rng_t> sampler;
              sampler_ptr = new sampler(model, base_rng, num_warmup);
              if (!init_nuts<sampler>(sampler_ptr, algo)) return 0;
              if (!init_adapt<sampler>(sampler_ptr, adapt)) return 0;
              break;
            }
            
            case 120: {
              typedef stan::mcmc::adapt_dense_e_static_hmc<Model, rng_t> sampler;
              sampler_ptr = new sampler(model, base_rng, num_warmup);
              if (!init_static_hmc<sampler>(sampler_ptr, algo)) return 0;
              if (!init_adapt<sampler>(sampler_ptr, adapt)) return 0;
              break;
            }
            
            case 121: {
              typedef stan::mcmc::adapt_dense_e_nuts<Model, rng_t> sampler;
              sampler_ptr = new sampler(model, base_rng, num_warmup);
              if (!init_nuts<sampler>(sampler_ptr, algo)) return 0;
              if (!init_adapt<sampler>(sampler_ptr, adapt)) return 0;
              break;
            }
            
            default:
              std::cout << "No sampler matching HMC specification!" << std::endl;
              return 0;
          }
          
        }
        
        // Headers
        if (!append_sample) writer.print_sample_names(s, sampler_ptr, model);
        if (!append_diagnostic) writer.print_diagnostic_names(s, sampler_ptr, model);
        
        // Warm-Up
        clock_t start = clock();
        
        warmup<Model, rng_t>(sampler_ptr, num_warmup, num_samples, num_thin,
                             refresh, save_warmup,
                             writer,
                             s, model, base_rng);
        
        clock_t end = clock();
        warmDeltaT = (double)(end - start) / CLOCKS_PER_SEC;
        
        if (adapt_engaged) {
          dynamic_cast<mcmc::base_adapter*>(sampler_ptr)->disengage_adaptation();
          writer.print_adapt_finish(sampler_ptr);
        }
        
        // Sampling
        start = clock();
        
        sample<Model, rng_t>(sampler_ptr, num_warmup, num_samples, num_thin,
                             refresh, true,
                             writer,
                             s, model, base_rng);
        
        end = clock();
        sampleDeltaT = (double)(end - start) / CLOCKS_PER_SEC;
        
        writer.print_timing(warmDeltaT, sampleDeltaT);
        
        if (sampler_ptr) delete sampler_ptr;
        
      }
      
      if(sample_stream) {
        sample_stream->close();
        delete sample_stream;
      }
        
      if(diagnostic_stream) {
        diagnostic_stream->close();
        delete diagnostic_stream;
      }
      
      for (size_t i = 0; i < valid_arguments.size(); ++i)
        delete valid_arguments.at(i);
      
      return 0;
 
    }

  } // namespace gm

} // namespace stan

#endif<|MERGE_RESOLUTION|>--- conflicted
+++ resolved
@@ -569,10 +569,6 @@
             sample_stream->flush();
           }
 
-<<<<<<< HEAD
-=======
-          double lastlp = lp - 1;
->>>>>>> 9f6f63fc
           int m = 0;
           for (int i = 0; i < num_iterations; i++) {
             lastlp = lp;
