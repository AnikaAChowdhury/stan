#ifndef STAN_SERVICES_ARGUMENTS_UNVALUED_ARGUMENT_HPP
#define STAN_SERVICES_ARGUMENTS_UNVALUED_ARGUMENT_HPP
#include <iostream>

#include <vector>
#include <stan/services/arguments/argument.hpp>

namespace stan {

  namespace services {

    class unvalued_argument: public argument {

    public:

      unvalued_argument()
        : _is_present(false) {}
<<<<<<< HEAD
      
      void print(interface_callbacks::writer::base_writer& w,
                 const int depth, const std::string prefix) {}
      
      void print_help(interface_callbacks::writer::base_writer& w,
                      const int depth, const bool recurse = false) {
        
        std::string indent(indent_width * depth, ' ');
        std::string subindent(indent_width, ' ');

        w(std::string(indent_width * depth, ' ') + _name);
        w(std::string(indent_width * (depth + 1), ' ')
          + _description);
        w();
        
      }
      
      bool parse_args(std::vector<std::string>& args,
                      interface_callbacks::writer::base_writer& info,
                      interface_callbacks::writer::base_writer& err,
                      bool& help_flag) {
=======

      void print(std::ostream* s, const int depth, const std::string prefix) {}

      void print_help(std::ostream* s, const int depth, const bool recurse = false) {
        if (!s)
          return;

        std::string indent(indent_width * depth, ' ');
        std::string subindent(indent_width, ' ');

        *s << indent << _name << std::endl;
        *s << indent << subindent << _description << std::endl;
        *s << std::endl;

      }

      bool parse_args(std::vector<std::string>& args, std::ostream* out,
                      std::ostream* err, bool& help_flag) {
>>>>>>> 8cc7c697
        if (args.size() == 0)
          return true;

        if ((args.back() == "help") || (args.back() == "help-all")) {
          print_help(info, 0);
          help_flag |= true;
          args.clear();
          return true;
        }

        _is_present = true;
        return true;
      };

      bool is_present() {
        return _is_present;
      }

    protected:
      bool _is_present;
    };

  } // services
} // stan
#endif<|MERGE_RESOLUTION|>--- conflicted
+++ resolved
@@ -15,14 +15,13 @@
 
       unvalued_argument()
         : _is_present(false) {}
-<<<<<<< HEAD
-      
+
       void print(interface_callbacks::writer::base_writer& w,
                  const int depth, const std::string prefix) {}
-      
+
       void print_help(interface_callbacks::writer::base_writer& w,
                       const int depth, const bool recurse = false) {
-        
+
         std::string indent(indent_width * depth, ' ');
         std::string subindent(indent_width, ' ');
 
@@ -30,33 +29,13 @@
         w(std::string(indent_width * (depth + 1), ' ')
           + _description);
         w();
-        
+
       }
-      
+
       bool parse_args(std::vector<std::string>& args,
                       interface_callbacks::writer::base_writer& info,
                       interface_callbacks::writer::base_writer& err,
                       bool& help_flag) {
-=======
-
-      void print(std::ostream* s, const int depth, const std::string prefix) {}
-
-      void print_help(std::ostream* s, const int depth, const bool recurse = false) {
-        if (!s)
-          return;
-
-        std::string indent(indent_width * depth, ' ');
-        std::string subindent(indent_width, ' ');
-
-        *s << indent << _name << std::endl;
-        *s << indent << subindent << _description << std::endl;
-        *s << std::endl;
-
-      }
-
-      bool parse_args(std::vector<std::string>& args, std::ostream* out,
-                      std::ostream* err, bool& help_flag) {
->>>>>>> 8cc7c697
         if (args.size() == 0)
           return true;
 
