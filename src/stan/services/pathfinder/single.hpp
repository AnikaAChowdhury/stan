#ifndef STAN_SERVICES_PATHFINDER_SINGLE_HPP
#define STAN_SERVICES_PATHFINDER_SINGLE_HPP

#include <stan/callbacks/interrupt.hpp>
#include <stan/callbacks/logger.hpp>
#include <stan/callbacks/writer.hpp>
#include <stan/io/var_context.hpp>
#include <stan/optimization/bfgs.hpp>
#include <stan/optimization/lbfgs_update.hpp>
#include <stan/services/error_codes.hpp>
#include <stan/services/util/initialize.hpp>
#include <stan/services/util/create_rng.hpp>
#include <tbb/parallel_for.h>
#include <fstream>
#include <iostream>
#include <iomanip>
#include <string>
#include <vector>
#include <mutex>

#define STAN_DEBUG_PATH_ALL false
#define STAN_DEBUG_PATH_POST_LBFGS false || STAN_DEBUG_PATH_ALL
#define STAN_DEBUG_PATH_TAYLOR_APPX false || STAN_DEBUG_PATH_ALL
#define STAN_DEBUG_PATH_ELBO_DRAWS false || STAN_DEBUG_PATH_ALL
#define STAN_DEBUG_PATH_CURVE_CHECK false || STAN_DEBUG_PATH_ALL
#define STAN_DEBUG_PATH_BEST_ELBO false || STAN_DEBUG_PATH_ALL
#define STAN_DEBUG_PATH_ITERS STAN_DEBUG_PATH_ALL || STAN_DEBUG_PATH_POST_LBFGS || STAN_DEBUG_PATH_TAYLOR_APPX || STAN_DEBUG_PATH_ELBO_DRAWS || STAN_DEBUG_PATH_CURVE_CHECK || STAN_DEBUG_PATH_BEST_ELBO

namespace stan {
namespace services {
namespace optimize {

template <typename T1, typename T2>
inline auto crossprod(T1&& x, T2&& y) {
  return x.transpose() * y;
}

template <typename T1>
inline Eigen::MatrixXd crossprod(T1&& x) {
  return Eigen::MatrixXd(x.cols(), x.cols())
      .setZero()
      .selfadjointView<Eigen::Lower>()
      .rankUpdate(x.adjoint());
}

template <typename T1, typename T2>
inline auto tcrossprod(T1&& x, T2&& y) {
  return x * y.transpose();
}

template <typename T1>
inline Eigen::MatrixXd tcrossprod(T1&& x) {
  return Eigen::MatrixXd(x.rows(), x.rows())
      .setZero()
      .selfadjointView<Eigen::Lower>()
      .rankUpdate(x);
}

template <typename EigVec1, typename EigVec2>
inline Eigen::MatrixXd std_vec_matrix_times_diagonal(
    const std::vector<EigVec1>& y_buff, const EigVec2& alpha) {
  Eigen::MatrixXd ret(y_buff.size(), alpha.size());
  for (Eigen::Index i = 0; i < y_buff.size(); ++i) {
    ret.row(i) = y_buff[i].array() * alpha.array();
  }
  return ret;
}

template <typename EigVec1, typename EigVec2>
inline Eigen::VectorXd std_vec_matrix_crossprod_vector(
    const std::vector<EigVec1>& y_buff, const EigVec2& x) {
  Eigen::VectorXd ret(y_buff[0].size());
  ret.setZero();
  for (Eigen::Index i = 0; i < y_buff.size(); ++i) {
    ret.noalias() += y_buff[i] * x[i];
  }
  return ret;
}

template <typename EigVec1, typename EigVec2>
inline Eigen::MatrixXd std_vec_matrix_mul_vector(
    const std::vector<EigVec1>& y_buff, const EigVec2& alpha) {
  Eigen::VectorXd ret(y_buff.size());
  for (Eigen::Index i = 0; i < y_buff.size(); ++i) {
    ret(i) = y_buff[i].dot(alpha);
  }
  return ret;
}

inline bool is_nan(double x) {
  return x == std::numeric_limits<double>::quiet_NaN();
}

inline bool is_infinite(double x) {
  return x == std::numeric_limits<double>::infinity();
}

template <typename EigMat, stan::require_matrix_t<EigMat>* = nullptr>
inline Eigen::Array<bool, -1, 1> check_curvatures(const EigMat& Yk,
                                                  const EigMat& Sk) {
  auto Dk = (Yk.array() * Sk.array()).colwise().sum().eval();
  auto thetak = (Yk.array().square().colwise().sum() / Dk).abs().eval();
  if (STAN_DEBUG_PATH_CURVE_CHECK) {
    std::cout << "\n Check Dk: \n" << Dk.transpose() << "\n";
    std::cout << "\n Check thetak: \n" << thetak.transpose() << "\n";
  }
  return (Dk > 0 && thetak <= 1e12);
}

/**
 * eq 4.9
 * Gilbert, J.C., Lemaréchal, C. Some numerical experiments with
 * variable-storage quasi-Newton algorithms. Mathematical Programming 45,
 * 407–435 (1989). https://doi.org/10.1007/BF01589113
 */
template <typename EigVec1, typename EigVec2, typename EigVec3>
inline auto form_diag(const EigVec1& alpha_init, const EigVec2& Yk,
                      const EigVec3& Sk) {
  double y_alpha_y = (Yk.dot(alpha_init.asDiagonal() * Yk));
  double y_s = Yk.dot(Sk);
  double s_inv_alpha_s
      = Sk.dot(alpha_init.array().inverse().matrix().asDiagonal() * Sk);
  return y_s
         / (y_alpha_y / alpha_init.array() + Yk.array().square()
            - (y_alpha_y / s_inv_alpha_s)
                  * (Sk.array() / alpha_init.array()).square());
}

struct taylor_approx_t {
  Eigen::VectorXd x_center;
  double logdetcholHk;
  Eigen::MatrixXd L_approx;
  Eigen::MatrixXd Qk;
  bool use_full;
};

struct elbo_est_t {
  double elbo;
  int fn_calls_DIV;
  Eigen::MatrixXd repeat_draws;
  Eigen::VectorXd fn_draws;
  Eigen::VectorXd lp_approx_draws;
};

template <typename Generator>
inline auto get_rnorm_and_draws(Generator& rnorm,
                                const taylor_approx_t& taylor_approx,
                                const Eigen::VectorXd& alpha) {
  Eigen::MatrixXd u = rnorm().eval();
  if (taylor_approx.use_full) {
    Eigen::MatrixXd u2 = crossprod(taylor_approx.L_approx, u).colwise()
                         + taylor_approx.x_center;
    return std::make_tuple(std::move(u), std::move(u2));
  } else {
//    std::cout << "\n Qk: \n" << taylor_approx.Qk << "\n";
//        std::cout << "\n u: \n" << u << "\n";
    Eigen::MatrixXd u1 = crossprod(taylor_approx.Qk, u);
    Eigen::MatrixXd u2
        = (alpha.array().sqrt().matrix().asDiagonal()
           * (taylor_approx.Qk * crossprod(taylor_approx.L_approx, u1)
              + (u - taylor_approx.Qk * u1)))
              .colwise()
          + taylor_approx.x_center;
    return std::make_tuple(std::move(u), std::move(u2));
  }
}

template <typename F>
inline auto calc_lp_fun(F&& mod_log_prob, const Eigen::MatrixXd& samples) {
  int draw_ind = 1;
  int fn_calls_DIV = 0;
  Eigen::VectorXd f_test_elbo_draws(samples.cols());
  Eigen::VectorXd u2_col;
  try {
    for (Eigen::Index i = 0; i < samples.cols(); ++i) {
      u2_col = samples.col(i);
      f_test_elbo_draws(i) = mod_log_prob(u2_col);
      ++fn_calls_DIV;
    }
  } catch (...) {
    // TODO: Actually catch errors
  }
  return f_test_elbo_draws;
}

template <typename SamplePkg, typename F, typename BaseRNG>
inline auto est_elbo_draws(const SamplePkg& taylor_approx, size_t num_samples,
                           const Eigen::VectorXd& alpha, F&& mod_log_prob,
                           BaseRNG&& rnorm) {
  const auto param_size = taylor_approx.x_center.size();
  int draw_ind = 1;
  int fn_calls_DIV = 0;
  auto tuple_u = get_rnorm_and_draws(rnorm, taylor_approx, alpha);
  Eigen::VectorXd f_test_elbo_draws(num_samples);
  Eigen::VectorXd u2_col;
  try {
    for (Eigen::Index i = 0; i < num_samples; ++i) {
      u2_col = std::get<1>(tuple_u).col(i);
      f_test_elbo_draws(i) = mod_log_prob(u2_col);
      ++fn_calls_DIV;
    }
  } catch (...) {
    // TODO: Actually catch errors
  }
  //  std::cout << "\nf_test_elbo_draws: \n" << f_test_elbo_draws << "\n";
  Eigen::VectorXd lp_approx_draws
      = -taylor_approx.logdetcholHk
        - 0.5 * std::get<0>(tuple_u).array().square().colwise().sum()
        - 0.5 * param_size * log(2 * stan::math::pi());
  //### Divergence estimation ###
  double ELBO = -(f_test_elbo_draws - lp_approx_draws).mean();
  if (STAN_DEBUG_PATH_ELBO_DRAWS) {
    Eigen::IOFormat CommaInitFmt(Eigen::StreamPrecision, 0, " ", ", ", "\n", "",
                                 "", " ");
    std::cout << "logdetcholHk: " << taylor_approx.logdetcholHk << "\n";
    std::cout << "ELBO: " << ELBO << "\n";
    std::cout << "repeat_draws: \n"
              << std::get<1>(tuple_u).transpose().eval().format(CommaInitFmt)
              << "\n";
    /*std::cout << "random_stuff: \n"
              << std::get<0>(tuple_u).transpose().eval().format(CommaInitFmt)
              << "\n";*/
    std::cout << "lp_approx_draws: \n"
              << lp_approx_draws.transpose().eval().format(CommaInitFmt) << "\n";
    std::cout << "fn_call: \n"
              << f_test_elbo_draws.transpose().eval().format(CommaInitFmt) << "\n";
  }
  return ELBO;
}

template <typename SamplePkg, typename BaseRNG>
inline auto approximation_samples(const SamplePkg& taylor_approx,
                                  size_t num_samples,
                                  const Eigen::VectorXd& alpha,
                                  BaseRNG&& rnorm) {
  const Eigen::Index num_params = taylor_approx.x_center.size();
  auto tuple_u = get_rnorm_and_draws(rnorm, taylor_approx, alpha);
  auto&& u2 = std::get<1>(tuple_u);
  // TODO: Inline this on the bottom row
  Eigen::VectorXd lp_approx_draws
      = -taylor_approx.logdetcholHk
        - 0.5 * std::get<0>(std::move(tuple_u)).array().square().colwise().sum()
        - 0.5 * num_params * log(2 * stan::math::pi());
  return std::make_tuple(std::move(std::get<1>(std::move(tuple_u))),
                         std::move(lp_approx_draws));
}

template <typename EigVec, typename Buff>
inline auto construct_taylor_approximation_full(const Buff& Ykt_mat,
                                                const Eigen::VectorXd& alpha,
                                                const Eigen::VectorXd& Dk,
                                                const Eigen::MatrixXd& ninvRST,
                                                const EigVec& point_est,
                                                const EigVec& grad_est) {
  Eigen::IOFormat CommaInitFmt(Eigen::StreamPrecision, 0, ", ", ", ", "\n", "",
                               "", " ");

  if (STAN_DEBUG_PATH_TAYLOR_APPX) {
    std::cout << "---Full---\n";

    std::cout << "Alpha: \n" << alpha.format(CommaInitFmt) << "\n";
    std::cout << "ninvRST: \n" << ninvRST.format(CommaInitFmt) << "\n";
    std::cout << "Dk: \n" << Dk.format(CommaInitFmt) << "\n";
    std::cout << "Point: \n" << point_est.format(CommaInitFmt) << "\n";
    std::cout << "grad: \n" << grad_est.format(CommaInitFmt) << "\n";
  }
  Eigen::MatrixXd y_tcrossprod_alpha
      = tcrossprod(std_vec_matrix_times_diagonal(
            Ykt_mat, alpha.array().sqrt().matrix().eval()))
        * ninvRST;
  // std::cout << "y_tcrossprod_alpha: \n" << y_tcrossprod_alpha << "\n";
  const auto dk_min_size
      = std::min(y_tcrossprod_alpha.rows(), y_tcrossprod_alpha.cols());
  y_tcrossprod_alpha += Dk.head(dk_min_size).asDiagonal();
  // std::cout << "y_tcrossprod_alpha2: \n" << y_tcrossprod_alpha << "\n";

  Eigen::MatrixXd y_mul_alpha = std_vec_matrix_times_diagonal(Ykt_mat, alpha);
  Eigen::MatrixXd Hk = crossprod(y_mul_alpha, ninvRST)
                       + crossprod(ninvRST, y_mul_alpha)
                       + crossprod(ninvRST, y_tcrossprod_alpha);
  // std::cout << "Hk: " << Hk.format(CommaInitFmt) << "\n";
  Hk += alpha.asDiagonal();
  // std::cout << "Hk2: " << Hk.format(CommaInitFmt) << "\n";
  Eigen::MatrixXd L_hk = Hk.llt().matrixL();
  // std::cout << "L_approx: \n" << cholHk.format(CommaInitFmt) << "\n";
  double logdetcholHk = 2.0 * L_hk.diagonal().array().abs().log().sum();

  Eigen::VectorXd x_center = point_est - Hk * grad_est;
  if (STAN_DEBUG_PATH_TAYLOR_APPX) {
    std::cout << "---Full---\n";

    std::cout << "Hk: " << Hk.format(CommaInitFmt) << "\n";
    std::cout << "L_approx: \n" << L_hk.format(CommaInitFmt) << "\n";
    std::cout << "logdetcholHk: \n" << logdetcholHk << "\n";
    std::cout << "x_center: \n" << x_center.format(CommaInitFmt) << "\n";
  }
  return taylor_approx_t{std::move(x_center), logdetcholHk, std::move(L_hk),
                         Eigen::MatrixXd(0, 0), true};
}

template <typename EigVec, typename Buff>
inline auto construct_taylor_approximation_sparse(
    const Buff& Ykt_mat, const Eigen::VectorXd& alpha,
    const Eigen::VectorXd& Dk, const Eigen::MatrixXd& ninvRST,
    const EigVec& point_est, const EigVec& grad_est) {
  const Eigen::Index current_history_size = Ykt_mat.size();
  Eigen::MatrixXd y_mul_sqrt_alpha = std_vec_matrix_times_diagonal(
      Ykt_mat, alpha.array().sqrt().matrix().eval());
  Eigen::MatrixXd Wkbart(Ykt_mat.size() + ninvRST.rows(), alpha.size());
  Wkbart.topRows(Ykt_mat.size()) = y_mul_sqrt_alpha;
  Wkbart.bottomRows(ninvRST.rows())
      = ninvRST * alpha.array().inverse().sqrt().matrix().asDiagonal();

  Eigen::MatrixXd Mkbar(2 * current_history_size, 2 * current_history_size);
  Mkbar.topLeftCorner(current_history_size, current_history_size).setZero();
  Mkbar.topRightCorner(current_history_size, current_history_size)
      = Eigen::MatrixXd::Identity(current_history_size, current_history_size);
  Mkbar.bottomLeftCorner(current_history_size, current_history_size)
      = Eigen::MatrixXd::Identity(current_history_size, current_history_size);
  Eigen::MatrixXd y_tcrossprod_alpha = tcrossprod(y_mul_sqrt_alpha);
  y_tcrossprod_alpha += Dk.asDiagonal();
  Mkbar.bottomRightCorner(current_history_size, current_history_size)
      = y_tcrossprod_alpha;
  Wkbart.transposeInPlace();
  Eigen::HouseholderQR<Eigen::Ref<decltype(Wkbart)>> qr(Wkbart);
  const auto min_size = std::min(Wkbart.rows(), Wkbart.cols());
  Eigen::MatrixXd Rkbar = qr.matrixQR().topLeftCorner(min_size, Wkbart.cols());
  Rkbar.triangularView<Eigen::StrictlyLower>().setZero();
  Eigen::MatrixXd Qk
      = qr.householderQ() * Eigen::MatrixXd::Identity(Wkbart.rows(), min_size);
  Eigen::MatrixXd L_approx
      = (Rkbar * Mkbar * Rkbar.transpose()
         + Eigen::MatrixXd::Identity(Rkbar.rows(), Rkbar.rows()))
            .llt()
            .matrixL();
  double logdetcholHk = L_approx.diagonal().array().abs().log().sum()
                        + 0.5 * alpha.array().log().sum();
  Eigen::VectorXd ninvRSTg = ninvRST * grad_est;
  Eigen::VectorXd alpha_mul_grad = (alpha.array() * grad_est.array()).matrix();
  Eigen::VectorXd x_center_tmp
      = alpha_mul_grad
        + (alpha.array()
           * std_vec_matrix_crossprod_vector(Ykt_mat, ninvRSTg).array())
              .matrix()
        + crossprod(ninvRST, std_vec_matrix_mul_vector(Ykt_mat, alpha_mul_grad))
        + crossprod(ninvRST, y_tcrossprod_alpha * ninvRSTg);

  Eigen::VectorXd x_center = point_est - x_center_tmp;

  Eigen::IOFormat CommaInitFmt(Eigen::StreamPrecision, 0, ", ", ", ", "\n", "",
                               "", " ");
  if (STAN_DEBUG_PATH_TAYLOR_APPX) {
    std::cout << "---Sparse---\n";
    std::cout << "Full QR: " << qr.matrixQR().format(CommaInitFmt) << "\n";
    std::cout << "Qk: \n" << Qk.format(CommaInitFmt) << "\n";
    std::cout << "L_approx: \n" << L_approx.format(CommaInitFmt) << "\n";
    std::cout << "logdetcholHk: \n" << logdetcholHk << "\n";
    std::cout << "Mkbar: \n" << Mkbar.format(CommaInitFmt) << "\n";
    std::cout << "Wkbar: \n" << Wkbart.format(CommaInitFmt) << "\n";
    std::cout << "x_center: \n" << x_center.format(CommaInitFmt) << "\n";
    std::cout << "NinvRST: " << ninvRST.format(CommaInitFmt) << "\n";
    std::cout << "Rkbar: " << Rkbar.format(CommaInitFmt) << "\n";
  }
  return taylor_approx_t{std::move(x_center), logdetcholHk, std::move(L_approx),
                         std::move(Qk), false};
}

template <typename EigVec, typename Buff>
inline auto construct_taylor_approximation(const Buff& Ykt_mat,
                                           const EigVec& alpha,
                                           const Eigen::VectorXd& Dk,
                                           const Eigen::MatrixXd& ninvRST,
                                           const EigVec& point_est,
                                           const EigVec& grad_est) {
  // If twice the current history size is larger than the number of params
  // use a sparse approximation
  if (2 * Ykt_mat.size() > Ykt_mat[0].size()) {
    return construct_taylor_approximation_full(Ykt_mat, alpha, Dk, ninvRST,
                                               point_est, grad_est);
  } else {
    return construct_taylor_approximation_sparse(Ykt_mat, alpha, Dk, ninvRST,
                                                 point_est, grad_est);
  }
}

template <bool ReturnLpSamples, typename EigMat, typename EigVec,
          std::enable_if_t<ReturnLpSamples>* = nullptr>
inline auto ret_pathfinder(int return_code, EigVec&& lp_ratio, EigMat&& samples) {
  return std::make_tuple(return_code, std::forward<EigVec>(lp_ratio), std::forward<EigMat>(samples));
}

template <bool ReturnLpSamples, typename EigMat, typename EigVec,
          std::enable_if_t<!ReturnLpSamples>* = nullptr>
inline auto ret_pathfinder(int return_code, EigVec&& lp_ratio, EigMat&& samples) {
  return return_code;
}

/**
 * Runs the L-BFGS algorithm for a model.
 *
 * @tparam Model A model implementation
 * @param[in] model ($log p$ in paper) Input model to test (with data already
 * instantiated)
 * @param[in] init ($\pi_0$ in paper) var context for initialization
 * @param[in] random_seed random seed for the random number generator
 * @param[in] path path id to advance the pseudo random number generator
 * @param[in] init_radius radius to initialize
 * @param[in] history_size  (J in paper) amount of history to keep for L-BFGS
 * @param[in] init_alpha line search step size for first iteration
 * @param[in] tol_obj convergence tolerance on absolute changes in
 *   objective function value
 * @param[in] tol_rel_obj ($\tau^{rel}$ in paper) convergence tolerance on
 * relative changes in objective function value
 * @param[in] tol_grad convergence tolerance on the norm of the gradient
 * @param[in] tol_rel_grad convergence tolerance on the relative norm of
 *   the gradient
 * @param[in] tol_param convergence tolerance on changes in parameter
 *   value
 * @param[in] num_iterations (L in paper) maximum number of iterations
 * @param[in] num_draws_elbo (K in paper) number of MC draws to evaluate ELBO
 * @param[in] num_draws (M in paper) number of approximate posterior draws to
 * return
 * @param[in] save_iterations indicates whether all the iterations should
 *   be saved to the parameter_writer
 * @param[in] refresh how often to write output to logger
 * @param[in,out] interrupt callback to be called every iteration
 * @param[in,out] logger Logger for messages
 * @param[in,out] init_writer Writer callback for unconstrained inits
 * @param[in,out] parameter_writer output for parameter values
 * @return error_codes::OK if successful
 *
 * The Steps for pathfinder are
 * 1. Sample initial parameters
 * 2. Run L-BFGS to return optimization path for parameters, gradients of
 * objective function, and factorization of covariance estimation
 * 3. For each L-BFGS iteration `num_iterations`
 *  3a. Run BFGS-Sample to get `num_elbo_draws` draws from normal approximation
 * and log density of draws in the approximate normal distribution
 *  3b. Calculate a vector of size `num_elbo_draws` joint log probability given
 * normal approximation
 *  3c. Calculate ELBO given 3a and 3b
 * 4. Find $l \in L$ that maximizes ELBO $l^* = arg max_l ELBO^(l)$.
 * 5. Run bfgs-Sample to return `num_draws` draws from ELBO-maximizing normal
 * approx and log density of draws in ELBO-maximizing normal approximation.
 *
 */
template <bool ReturnLpSamples = false, class Model, typename DiagnosticWriter,
          typename ParamWriter>
inline auto pathfinder_lbfgs_single(
    Model& model, const stan::io::var_context& init, unsigned int random_seed,
    unsigned int path, double init_radius, int history_size, double init_alpha,
    double tol_obj, double tol_rel_obj, double tol_grad, double tol_rel_grad,
    double tol_param, int num_iterations, bool save_iterations, int refresh,
    callbacks::interrupt& interrupt, size_t num_elbo_draws, size_t num_draws,
    size_t num_threads, callbacks::logger& logger,
    callbacks::writer& init_writer, ParamWriter& parameter_writer,
    DiagnosticWriter& diagnostic_writer) {
  Eigen::IOFormat CommaInitFmt(Eigen::StreamPrecision, 0, ", ", ", ", "\n", "",
                               "", " ");

  // callbacks::writer& diagnostic_writer) {
  boost::ecuyer1988 rng
      = util::create_rng<boost::ecuyer1988>(random_seed, path);

  std::vector<int> disc_vector;
  // 1. Sample initial parameters
  std::vector<double> cont_vector = util::initialize<false>(
      model, init, rng, init_radius, false, logger, init_writer);
  const auto param_size = cont_vector.size();

  // Setup LBFGS
  std::stringstream lbfgs_ss;
  stan::optimization::LSOptions<double> ls_opts;
  ls_opts.alpha0 = init_alpha;
  stan::optimization::ConvergenceOptions<double> conv_opts;
  conv_opts.tolAbsF = tol_obj;
  conv_opts.tolRelF = tol_rel_obj;
  conv_opts.tolAbsGrad = tol_grad;
  conv_opts.tolRelGrad = tol_rel_grad;
  conv_opts.tolAbsX = tol_param;
  conv_opts.maxIts = num_iterations;
  using lbfgs_update_t
      = stan::optimization::LBFGSUpdate<double, Eigen::Dynamic>;
  lbfgs_update_t lbfgs_update(history_size);
  using Optimizer = stan::optimization::BFGSLineSearch<Model, lbfgs_update_t, true>;
  Optimizer lbfgs(model, cont_vector, disc_vector, std::move(ls_opts),
                  std::move(conv_opts), std::move(lbfgs_update), &lbfgs_ss);

  std::stringstream initial_msg;
  initial_msg << "Initial log joint probability = " << lbfgs.logp();
  logger.info(initial_msg);

  std::vector<std::string> names;
  model.constrained_param_names(names, true, true);
  names.push_back("lp_approx__");
  names.push_back("lp__");
  parameter_writer(names);
  diagnostic_writer(names);
  /*
   * 2. Run L-BFGS to return optimization path for parameters, gradients of
   * objective function, and factorization of covariance estimation
   */
  //std::vector<std::tuple<Eigen::VectorXd, Eigen::VectorXd>> lbfgs_iters;
  int ret = 0;
  Eigen::MatrixXd param_mat(param_size, num_iterations);
  Eigen::MatrixXd grad_mat(param_size, num_iterations);
  {
    std::vector<double> g1;
    double blah = stan::model::log_prob_grad<true, true>(model, cont_vector,
                                                         disc_vector, g1);

/*    lbfgs_iters.emplace_back(
        Eigen::Map<Eigen::VectorXd>(cont_vector.data(), param_size),
        Eigen::Map<Eigen::VectorXd>(g1.data(), g1.size()));*/

    param_mat.col(0)
        = Eigen::Map<Eigen::VectorXd>(cont_vector.data(), param_size);
    grad_mat.col(0) = -Eigen::Map<Eigen::VectorXd>(g1.data(), param_size);
  }
  const std::string path_num("Path: [" + std::to_string(path) + "] ");
  int actual_num_iters = 0;
  while (ret == 0) {
    std::stringstream msg;
    interrupt();
    if (refresh > 0
        && (lbfgs.iter_num() == 0 || ((lbfgs.iter_num() + 1) % refresh == 0)))
      logger.info(path_num +
          "    Iter"
          "      log prob"
          "        ||dx||"
          "      ||grad||"
          "       alpha"
          "      alpha0"
          "  # evals"
          "  Notes ");
    ret = lbfgs.step();
    double lp = lbfgs.logp();
    //lbfgs.params_r(cont_vector);

    if (refresh > 0
        && (ret != 0 || !lbfgs.note().empty() || lbfgs.iter_num() == 0
            || ((lbfgs.iter_num() + 1) % refresh == 0))) {
      std::stringstream msg;
      msg << path_num << " " << std::setw(7) << lbfgs.iter_num() << " ";
      msg << " " << std::setw(12) << std::setprecision(6) << lp << " ";
      msg << " " << std::setw(12) << std::setprecision(6)
          << lbfgs.prev_step_size() << " ";
      msg << " " << std::setw(12) << std::setprecision(6)
          << lbfgs.curr_g().norm() << " ";
      msg << " " << std::setw(10) << std::setprecision(4) << lbfgs.alpha()
          << " ";
      msg << " " << std::setw(10) << std::setprecision(4) << lbfgs.alpha0()
          << " ";
      msg << " " << std::setw(7) << lbfgs.grad_evals() << " ";
      msg << " " << lbfgs.note() << " ";
      logger.info(msg);
    }

    if (lbfgs_ss.str().length() > 0) {
      logger.info(lbfgs_ss);
      lbfgs_ss.str("");
    }
   /**
    * If the retcode is -1 then linesearch failed even with a hessian reset
    * so the current vals and grads are the same as the previous iter
    * and we are exiting
    */
    if (likely(ret != -1)) {
      //lbfgs_iters.emplace_back(lbfgs.curr_x(), lbfgs.curr_g());
      ++actual_num_iters;
      param_mat.col(actual_num_iters) = lbfgs.curr_x();
      grad_mat.col(actual_num_iters) = -lbfgs.curr_g();
    }
    if (msg.str().length() > 0) {
      logger.info(msg);
    }
    //std::cout << "\nRet: " << ret << "\n";
  }
  // 3. For each L-BFGS iteration `num_iterations`
  Eigen::MatrixXd Ykt_diff = grad_mat.middleCols(1, actual_num_iters)
                             - grad_mat.leftCols(actual_num_iters);
  Eigen::MatrixXd Skt_diff = param_mat.middleCols(1, actual_num_iters)
                             - param_mat.leftCols(actual_num_iters);
  Eigen::Index best_E;
  double elbo_max = std::numeric_limits<double>::lowest();
  elbo_est_t DIV_fit_best;
  taylor_approx_t taylor_approx_best;
  size_t winner = 0;
  size_t num_curves_correct = 0;
  Eigen::MatrixXd alpha_mat(param_size, actual_num_iters);
  Eigen::Matrix<bool, -1, 1> check_curvatures_vec
      = check_curvatures(Ykt_diff, Skt_diff);
  if (check_curvatures_vec[0]) {
    alpha_mat.col(0) = form_diag(Eigen::Matrix<double, -1, 1>::Ones(param_size),
                                 Ykt_diff.col(0), Skt_diff.col(0));

  } else {
    alpha_mat.col(0).setOnes();
  }
  for (Eigen::Index iter = 1; iter < actual_num_iters; iter++) {
    if (STAN_DEBUG_PATH_CURVE_CHECK) {
      std::cout << "\n---Curve " << iter << "----\n";
    }
    if (check_curvatures_vec[iter]) {
      alpha_mat.col(iter) = form_diag(alpha_mat.col(iter - 1),
                                      Ykt_diff.col(iter), Skt_diff.col(iter));
    } else {
      alpha_mat.col(iter) = alpha_mat.col(iter - 1);
    }
  }
  if (STAN_DEBUG_PATH_POST_LBFGS) {
    std::cout << "\n num_params: " << param_size << "\n";
    std::cout << "\n num_elbo_params: " << num_elbo_draws << "\n";
    std::cout << "\n actual_num_iters: " << actual_num_iters << "\n";
    std::cout << "\n Alpha mat: "
              << alpha_mat.transpose().eval().format(CommaInitFmt) << "\n";
    std::cout << "\n Ykt_diff mat: "
              << Ykt_diff.transpose().eval().format(CommaInitFmt) << "\n";
    std::cout << "\n grad mat: "
              << grad_mat.leftCols(actual_num_iters + 1)
                     .transpose()
                     .eval()
                     .format(CommaInitFmt)
              << "\n";
    std::cout << "\n Skt_diff mat: "
              << Skt_diff.transpose().eval().format(CommaInitFmt) << "\n";
    std::cout << "\n param mat: "
              << param_mat.leftCols(actual_num_iters + 1)
                     .transpose()
                     .eval()
                     .format(CommaInitFmt)
              << "\n";
  }
  std::vector<boost::ecuyer1988> rng_vec;

  auto mod_log_prob = [&model](auto&& u) {
    return -model.template log_prob<false, true>(u, 0);
  };

  // NOTE: We always push the first one no matter what
  check_curvatures_vec[0] = true;
  std::mutex update_best_mutex;
  //    for (Eigen::Index iter = 0; iter < actual_num_iters - 1; iter++) {
  actual_num_iters = actual_num_iters > 1 ? actual_num_iters - 1 : actual_num_iters;
  for (Eigen::Index iter = 0; iter < actual_num_iters; iter++) {
    rng_vec.emplace_back(
        util::create_rng<boost::ecuyer1988>(random_seed, path + iter));
  }
  tbb::parallel_for(
      tbb::blocked_range<int>(0, actual_num_iters),
      [&](tbb::blocked_range<int> r) {
        for (int iter = r.begin(); iter < r.end(); ++iter) {
          std::string iter_msg(path_num + "Iter: [" + std::to_string(iter) + "] ");
          if (STAN_DEBUG_PATH_ITERS) {
            std::cout << "\n------------ Iter: " << iter << "------------\n";
          }
          boost::variate_generator<boost::ecuyer1988&,
                                   boost::normal_distribution<>>
              rand_unit_gaus(rng_vec[iter], boost::normal_distribution<>());
          auto rnorm = [&rand_unit_gaus, num_params = param_size,
                        num_samples = num_elbo_draws]() {
            return Eigen::MatrixXd::NullaryExpr(
                num_params, num_samples,
                [&rand_unit_gaus]() { return rand_unit_gaus(); });
          };
          auto Ykt = Ykt_diff.col(iter);
          auto Skt = Skt_diff.col(iter);
          auto alpha = alpha_mat.col(iter);
          std::vector<size_t> ys_cols;
          const size_t curr_hist_size3
              = iter < history_size ? iter + 1 : history_size;
          {
            for (Eigen::Index end_iter = iter; end_iter >= 0; --end_iter) {
              if (check_curvatures_vec[end_iter]) {
                ys_cols.push_back(end_iter);
              }
              if (ys_cols.size() == history_size) {
                break;
              }
            }
          }
          std::vector<decltype(Ykt_diff.col(0))> Ykt_h;
          std::vector<decltype(Skt_diff.col(0))> Skt_h;
          std::for_each(
              ys_cols.rbegin(), ys_cols.rend(),
              [&Ykt_h, &Skt_h, &Ykt_diff, &Skt_diff](const size_t idx) {
                Ykt_h.push_back(Ykt_diff.col(idx));
                Skt_h.push_back(Skt_diff.col(idx));
              });
          const auto current_history_size = Ykt_h.size();
          Eigen::VectorXd Dk(current_history_size);
          for (Eigen::Index i = 0; i < current_history_size; i++) {
            Dk[i] = Ykt_h[i].dot(Skt_h[i]);
          }
          Eigen::MatrixXd Rk = Eigen::MatrixXd::Zero(current_history_size,
                                                     current_history_size);
          for (Eigen::Index s = 0; s < current_history_size; s++) {
            for (Eigen::Index i = 0; i <= s; i++) {
              Rk(i, s) = Skt_h[i].dot(Ykt_h[s]);
            }
          }
          Eigen::MatrixXd ninvRST;
          {
            Eigen::MatrixXd Skt_mat(param_size, current_history_size);
            for (Eigen::Index i = 0; i < current_history_size; ++i) {
              Skt_mat.col(i) = Skt_h[i];
            }
            Skt_mat.transposeInPlace();
            if (STAN_DEBUG_PATH_ITERS) {
              std::cout << "\nRk: \n" << Rk << "\n";
              std::cout << "\nSkt: \n" << Skt_mat << "\n";
            }
            Rk.triangularView<Eigen::Upper>().solveInPlace(Skt_mat);
            if (STAN_DEBUG_PATH_ITERS) {
              std::cout << "\nninvRST: \n" << Skt_mat << "\n";
            }
            ninvRST = -std::move(Skt_mat);
          }
          /**
           * 3a. Run BFGS-Sample to get `num_elbo_draws` draws from normal
           * approximation and log density of draws in the approximate normal
           * distribution
           */
          taylor_approx_t taylor_appx_tuple = construct_taylor_approximation(
              Ykt_h, alpha, Dk, ninvRST, param_mat.col(iter + 1),
              grad_mat.col(iter + 1));

          auto elbo = est_elbo_draws(taylor_appx_tuple, num_elbo_draws, alpha,
                                     mod_log_prob, rnorm);
          // TODO: Calculate total function calls
          // fn_call = fn_call + DIV_fit$fn_calls_DIV
          // DIV_ls = c(DIV_ls, DIV_fit$elbo)
          //  4. Find $l \in L$ that maximizes ELBO $l^* = arg max_l ELBO^(l)$.
          if (refresh > 0
              && (lbfgs.iter_num() == 0 || ((lbfgs.iter_num() + 1) % refresh == 0))) {
                logger.info(iter_msg + ": ELBO (" + std::to_string(elbo) + ")");
              }
          {
            std::lock_guard<std::mutex> guard(update_best_mutex);
            if (STAN_DEBUG_PATH_BEST_ELBO) {
              // std::cout << "elbo curr: " << DIV_fit.elbo << "\n";
              std::cout << "elbo best: " << elbo_max << "\n";
            }
            if (elbo > elbo_max) {
              elbo_max = elbo;
              taylor_approx_best = std::move(taylor_appx_tuple);
              best_E = iter;
            }
          }
        }
      });
  // std::cout << "Winner: " << best_E << "\n";
  boost::variate_generator<boost::ecuyer1988&, boost::normal_distribution<>>
      rand_unit_gaus(rng, boost::normal_distribution<>());
  auto rnorm
      = [&rand_unit_gaus, num_params = param_size, num_samples = num_draws]() {
          return Eigen::MatrixXd::NullaryExpr(
              num_params, num_samples,
              [&rand_unit_gaus]() { return rand_unit_gaus(); });
        };
  auto draws_tuple = approximation_samples(taylor_approx_best, num_draws,
                                           alpha_mat.col(best_E), rnorm);
<<<<<<< HEAD
  auto&& draws_mat = std::get<0>(std::move(draws_tuple));
  auto&& approx_lp_vec = std::get<1>(std::move(draws_tuple));
  Eigen::VectorXd unconstrained_draws;
  Eigen::VectorXd constrained_draws_vec;
  Eigen::MatrixXd constrainted_draws_mat(names.size(), draws_mat.cols());
  for (Eigen::Index i = 0; i < draws_mat.cols(); ++i) {
    unconstrained_draws = draws_mat.col(i);
    model.write_array(rng, unconstrained_draws, constrained_draws_vec);
    constrainted_draws_mat.col(i).segment(0, names.size() - 1) = constrained_draws_vec;
    try {
      constrainted_draws_mat.col(i)(names.size() - 1) = mod_log_prob(unconstrained_draws);
    } catch (...) {
      // TODO: Actually catch errors
    }
  }
  parameter_writer(constrainted_draws_mat);
  Eigen::Array<double, -1, 1> lp_ratio = constrainted_draws_mat.row(names.size() - 1).transpose() - approx_lp_vec;
  return ret_pathfinder<ReturnLpSamples>(1, std::move(lp_ratio), std::move(constrainted_draws_mat));
=======
  auto&& draws_mat = std::get<0>(draws_tuple);
  auto&& lp_approx_vec = std::get<1>(draws_tuple);
  Eigen::MatrixXd constrainted_draws_mat(names.size(), draws_mat.cols());
  Eigen::VectorXd lp_ratio(draws_mat.cols());
  tbb::parallel_for(
      tbb::blocked_range<Eigen::Index>(0, draws_mat.cols()),
      [&](tbb::blocked_range<Eigen::Index> r) {
        Eigen::VectorXd unconstrained_draws;
        Eigen::VectorXd constrained_draws1;
        Eigen::VectorXd constrained_draws2(names.size());
        for (int i = r.begin(); i < r.end(); ++i) {
          unconstrained_draws = draws_mat.col(i);
          model.write_array(rng, unconstrained_draws, constrained_draws1);
          //constrainted_draws_mat.col(i) = constrained_draws1;
          constrained_draws2.head(names.size() - 2) = constrained_draws1;
          constrained_draws2(names.size() - 2) = lp_approx_vec(i);
          constrained_draws2(names.size() - 1) = -fn(unconstrained_draws);
          lp_ratio(i) = - constrained_draws2(names.size() - 1) - constrained_draws2(names.size() - 2);
          constrainted_draws_mat.col(i) = constrained_draws2;
        }
      });
      parameter_writer(constrainted_draws_mat);
  return ret_pathfinder<ReturnLpSamples>(0, std::move(lp_ratio), std::move(constrainted_draws_mat));
>>>>>>> f5d4be81
}

}  // namespace optimize
}  // namespace services
}  // namespace stan
#endif<|MERGE_RESOLUTION|>--- conflicted
+++ resolved
@@ -166,7 +166,7 @@
 }
 
 template <typename F>
-inline auto calc_lp_fun(F&& mod_log_prob, const Eigen::MatrixXd& samples) {
+inline auto calc_lp_fun(F&& fn, const Eigen::MatrixXd& samples) {
   int draw_ind = 1;
   int fn_calls_DIV = 0;
   Eigen::VectorXd f_test_elbo_draws(samples.cols());
@@ -174,7 +174,7 @@
   try {
     for (Eigen::Index i = 0; i < samples.cols(); ++i) {
       u2_col = samples.col(i);
-      f_test_elbo_draws(i) = mod_log_prob(u2_col);
+      f_test_elbo_draws(i) = fn(u2_col);
       ++fn_calls_DIV;
     }
   } catch (...) {
@@ -185,7 +185,7 @@
 
 template <typename SamplePkg, typename F, typename BaseRNG>
 inline auto est_elbo_draws(const SamplePkg& taylor_approx, size_t num_samples,
-                           const Eigen::VectorXd& alpha, F&& mod_log_prob,
+                           const Eigen::VectorXd& alpha, F&& fn,
                            BaseRNG&& rnorm) {
   const auto param_size = taylor_approx.x_center.size();
   int draw_ind = 1;
@@ -196,7 +196,7 @@
   try {
     for (Eigen::Index i = 0; i < num_samples; ++i) {
       u2_col = std::get<1>(tuple_u).col(i);
-      f_test_elbo_draws(i) = mod_log_prob(u2_col);
+      f_test_elbo_draws(i) = fn(u2_col);
       ++fn_calls_DIV;
     }
   } catch (...) {
@@ -486,9 +486,9 @@
   Optimizer lbfgs(model, cont_vector, disc_vector, std::move(ls_opts),
                   std::move(conv_opts), std::move(lbfgs_update), &lbfgs_ss);
 
-  std::stringstream initial_msg;
-  initial_msg << "Initial log joint probability = " << lbfgs.logp();
-  logger.info(initial_msg);
+  std::string initial_msg("Initial log joint probability = " + std::to_string(lbfgs.logp()));
+  const std::string path_num("Path: [" + std::to_string(path) + "] ");
+  logger.info(path_num + initial_msg);
 
   std::vector<std::string> names;
   model.constrained_param_names(names, true, true);
@@ -517,7 +517,6 @@
         = Eigen::Map<Eigen::VectorXd>(cont_vector.data(), param_size);
     grad_mat.col(0) = -Eigen::Map<Eigen::VectorXd>(g1.data(), param_size);
   }
-  const std::string path_num("Path: [" + std::to_string(path) + "] ");
   int actual_num_iters = 0;
   while (ret == 0) {
     std::stringstream msg;
@@ -553,7 +552,7 @@
           << " ";
       msg << " " << std::setw(7) << lbfgs.grad_evals() << " ";
       msg << " " << lbfgs.note() << " ";
-      logger.info(msg);
+      logger.info(msg.str());
     }
 
     if (lbfgs_ss.str().length() > 0) {
@@ -633,7 +632,7 @@
   }
   std::vector<boost::ecuyer1988> rng_vec;
 
-  auto mod_log_prob = [&model](auto&& u) {
+  auto fn = [&model](auto&& u) {
     return -model.template log_prob<false, true>(u, 0);
   };
 
@@ -726,7 +725,7 @@
               grad_mat.col(iter + 1));
 
           auto elbo = est_elbo_draws(taylor_appx_tuple, num_elbo_draws, alpha,
-                                     mod_log_prob, rnorm);
+                                     fn, rnorm);
           // TODO: Calculate total function calls
           // fn_call = fn_call + DIV_fit$fn_calls_DIV
           // DIV_ls = c(DIV_ls, DIV_fit$elbo)
@@ -760,26 +759,6 @@
         };
   auto draws_tuple = approximation_samples(taylor_approx_best, num_draws,
                                            alpha_mat.col(best_E), rnorm);
-<<<<<<< HEAD
-  auto&& draws_mat = std::get<0>(std::move(draws_tuple));
-  auto&& approx_lp_vec = std::get<1>(std::move(draws_tuple));
-  Eigen::VectorXd unconstrained_draws;
-  Eigen::VectorXd constrained_draws_vec;
-  Eigen::MatrixXd constrainted_draws_mat(names.size(), draws_mat.cols());
-  for (Eigen::Index i = 0; i < draws_mat.cols(); ++i) {
-    unconstrained_draws = draws_mat.col(i);
-    model.write_array(rng, unconstrained_draws, constrained_draws_vec);
-    constrainted_draws_mat.col(i).segment(0, names.size() - 1) = constrained_draws_vec;
-    try {
-      constrainted_draws_mat.col(i)(names.size() - 1) = mod_log_prob(unconstrained_draws);
-    } catch (...) {
-      // TODO: Actually catch errors
-    }
-  }
-  parameter_writer(constrainted_draws_mat);
-  Eigen::Array<double, -1, 1> lp_ratio = constrainted_draws_mat.row(names.size() - 1).transpose() - approx_lp_vec;
-  return ret_pathfinder<ReturnLpSamples>(1, std::move(lp_ratio), std::move(constrainted_draws_mat));
-=======
   auto&& draws_mat = std::get<0>(draws_tuple);
   auto&& lp_approx_vec = std::get<1>(draws_tuple);
   Eigen::MatrixXd constrainted_draws_mat(names.size(), draws_mat.cols());
@@ -803,7 +782,6 @@
       });
       parameter_writer(constrainted_draws_mat);
   return ret_pathfinder<ReturnLpSamples>(0, std::move(lp_ratio), std::move(constrainted_draws_mat));
->>>>>>> f5d4be81
 }
 
 }  // namespace optimize
