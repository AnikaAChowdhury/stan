--- conflicted
+++ resolved
@@ -143,7 +143,6 @@
         lhs_expr.infer_type();
 
         generate_indent(indent_, o_);
-<<<<<<< HEAD
         o_ << "stan::math::assign(";
         generate_indexed_expr<true>(x.var_dims_.name_,
                                     x.var_dims_.dims_,
@@ -171,11 +170,6 @@
                                        x.var_type_.array_dims(),
                                        false,
                                        o_);
-=======
-        if (lhs_simple) {
-          o_ << "stan::math::assign(";
-          generate_expression(y.lhs_var_, NOT_USER_FACING, o_);
->>>>>>> bf248025
           o_ << ", ";
         } else {
           o_ << "stan::model::assign(";
@@ -188,41 +182,6 @@
           generate_indent(indent_ + 3, o_);
         }
 
-<<<<<<< HEAD
-      void operator()(const assignment& x) const {
-        generate_indent(indent_, o_);
-        o_ << "stan::math::assign(";
-        generate_indexed_expr<true>(x.var_dims_.name_,
-                                    x.var_dims_.dims_,
-                                    x.var_type_.base(),
-                                    x.var_type_.array_dims(),
-                                    false,
-                                    o_);
-        o_ << ", ";
-        generate_expression(x.expr_, NOT_USER_FACING, o_);
-        o_ << ");" << EOL;
-      }
-
-      void operator()(const assgn& y) const {
-        generate_indent(indent_, o_);
-        o_ << "stan::model::assign(";
-
-        expression var_expr(y.lhs_var_);
-        generate_expression(var_expr, NOT_USER_FACING, o_);
-        o_ << ", "
-           << EOL;
-
-        generate_indent(indent_ + 3, o_);
-        generate_idxs(y.idxs_, o_);
-        o_ << ", "
-           << EOL;
-
-        generate_indent(indent_ + 3, o_);
-        if (y.lhs_var_occurs_on_rhs()) {
-          o_ << "stan::model::deep_copy(";
-          generate_expression(y.rhs_, NOT_USER_FACING, o_);
-          o_ << ")";
-=======
         if (assign_simple) {
           if (y.lhs_var_occurs_on_rhs()) {
             o_ << "stan::model::deep_copy(";
@@ -231,7 +190,6 @@
           } else {
             generate_expression(y.rhs_, NOT_USER_FACING, o_);
           }
->>>>>>> bf248025
         } else {
           if (y.op_name_.size() == 0) {
             o_ << "(";
