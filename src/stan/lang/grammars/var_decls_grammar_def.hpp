--- conflicted
+++ resolved
@@ -85,623 +85,6 @@
 
   namespace lang {
 
-<<<<<<< HEAD
-    struct validate_no_constraints_vis : public boost::static_visitor<bool> {
-      std::stringstream& error_msgs_;
-      explicit validate_no_constraints_vis(std::stringstream& error_msgs)
-        : error_msgs_(error_msgs) {
-      }
-      bool operator()(const nil& /*x*/) const {
-        error_msgs_ << "nil declarations not allowed";
-        return false;  // fail if arises
-      }
-      bool operator()(const int_var_decl& x) const {
-        if (x.range_.has_low() || x.range_.has_high()) {
-          error_msgs_ << "require unconstrained."
-                      << " found range constraint." << std::endl;
-          return false;
-        }
-        return true;
-      }
-      bool operator()(const double_var_decl& x) const {
-        if (x.range_.has_low() || x.range_.has_high()) {
-          error_msgs_ << "require unconstrained."
-                      << " found range constraint." << std::endl;
-          return false;
-        }
-        return true;
-      }
-      bool operator()(const vector_var_decl& x) const {
-        if (x.range_.has_low() || x.range_.has_high()) {
-          error_msgs_ << "require unconstrained."
-                      << " found range constraint." << std::endl;
-          return false;
-        }
-        return true;
-      }
-      bool operator()(const row_vector_var_decl& x) const {
-        if (x.range_.has_low() || x.range_.has_high()) {
-          error_msgs_ << "require unconstrained."
-                      << " found range constraint." << std::endl;
-          return false;
-        }
-        return true;
-      }
-      bool operator()(const matrix_var_decl& x) const {
-        if (x.range_.has_low() || x.range_.has_high()) {
-          error_msgs_ << "require unconstrained."
-                      << " found range constraint." << std::endl;
-          return false;
-        }
-        return true;
-      }
-      bool operator()(const unit_vector_var_decl& /*x*/) const {
-        error_msgs_ << "require unconstrained variable declaration."
-                    << " found unit_vector." << std::endl;
-        return false;
-      }
-      bool operator()(const simplex_var_decl& /*x*/) const {
-        error_msgs_ << "require unconstrained variable declaration."
-                    << " found simplex." << std::endl;
-        return false;
-      }
-      bool operator()(const ordered_var_decl& /*x*/) const {
-        error_msgs_ << "require unconstrained variable declaration."
-                    << " found ordered." << std::endl;
-        return false;
-      }
-      bool operator()(const positive_ordered_var_decl& /*x*/) const {
-        error_msgs_ << "require unconstrained variable declaration."
-                    << " found positive_ordered." << std::endl;
-        return false;
-      }
-      bool operator()(const cholesky_factor_var_decl& /*x*/) const {
-        error_msgs_ << "require unconstrained variable declaration."
-                    << " found cholesky_factor." << std::endl;
-        return false;
-      }
-      bool operator()(const cholesky_corr_var_decl& /*x*/) const {
-        error_msgs_ << "require unconstrained variable declaration."
-                    << " found cholesky_factor_corr." << std::endl;
-        return false;
-      }
-      bool operator()(const cov_matrix_var_decl& /*x*/) const {
-        error_msgs_ << "require unconstrained variable declaration."
-                    << " found cov_matrix." << std::endl;
-        return false;
-      }
-      bool operator()(const corr_matrix_var_decl& /*x*/) const {
-        error_msgs_ << "require unconstrained variable declaration."
-                    << " found corr_matrix." << std::endl;
-        return false;
-      }
-    };
-
-    struct data_only_expression : public boost::static_visitor<bool> {
-      std::stringstream& error_msgs_;
-      variable_map& var_map_;
-      data_only_expression(std::stringstream& error_msgs,
-                           variable_map& var_map)
-        : error_msgs_(error_msgs),
-          var_map_(var_map) {
-      }
-      bool operator()(const nil& /*e*/) const {
-        return true;
-      }
-      bool operator()(const int_literal& /*x*/) const {
-        return true;
-      }
-      bool operator()(const double_literal& /*x*/) const {
-        return true;
-      }
-      bool operator()(const array_literal& x) const {
-        for (size_t i = 0; i < x.args_.size(); ++i)
-          if (!boost::apply_visitor(*this, x.args_[i].expr_))
-            return false;
-        return true;
-      }
-      bool operator()(const variable& x) const {
-        var_origin origin = var_map_.get_origin(x.name_);
-        bool is_data = (origin == data_origin)
-          || (origin == transformed_data_origin)
-          || (origin == local_origin);
-        if (!is_data) {
-          error_msgs_ << "non-data variables not allowed"
-                      << " in dimension declarations."
-                      << std::endl
-                      << "     found variable=" << x.name_
-                      << "; declared in block=";
-          print_var_origin(error_msgs_, origin);
-          error_msgs_ << std::endl;
-        }
-        return is_data;
-      }
-      bool operator()(const integrate_ode& x) const {
-        return boost::apply_visitor(*this, x.y0_.expr_)
-          && boost::apply_visitor(*this, x.theta_.expr_);
-      }
-      bool operator()(const integrate_function& x) const {
-        return boost::apply_visitor(*this, x.param_.expr_);
-
-      }
-      bool operator()(const integrate_ode_cvode& x) const {
-        return boost::apply_visitor(*this, x.y0_.expr_)
-          && boost::apply_visitor(*this, x.theta_.expr_);
-
-      }
-      bool operator()(const fun& x) const {
-        for (size_t i = 0; i < x.args_.size(); ++i)
-          if (!boost::apply_visitor(*this, x.args_[i].expr_))
-            return false;
-        return true;
-      }
-      bool operator()(const index_op& x) const {
-        if (!boost::apply_visitor(*this, x.expr_.expr_))
-          return false;
-        for (size_t i = 0; i < x.dimss_.size(); ++i)
-          for (size_t j = 0; j < x.dimss_[i].size(); ++j)
-            if (!boost::apply_visitor(*this, x.dimss_[i][j].expr_))
-              return false;
-        return true;
-      }
-      bool operator()(const index_op_sliced& x) const {
-        return boost::apply_visitor(*this, x.expr_.expr_);
-      }
-      bool operator()(const binary_op& x) const {
-        return boost::apply_visitor(*this, x.left.expr_)
-          && boost::apply_visitor(*this, x.right.expr_);
-      }
-      bool operator()(const unary_op& x) const {
-        return boost::apply_visitor(*this, x.subject.expr_);
-      }
-    };
-
-
-    struct add_var {
-      template <class> struct result;
-      template <typename F, typename T1, typename T2, typename T3,
-                typename T4, typename T5, typename T6>
-      struct result<F(T1, T2, T3, T4, T5, T6)> { typedef void type; };
-      // each type derived from base_var_decl gets own instance
-      template <typename R, typename T>
-      void operator()(R& var_decl_result,
-                      const T& var_decl,
-                      variable_map& vm,
-                      bool& pass,
-                      const var_origin& vo,
-                      std::ostream& error_msgs) const {
-        if (vm.exists(var_decl.name_)) {
-          // variable already exists
-          pass = false;
-          error_msgs << "duplicate declaration of variable, name="
-                     << var_decl.name_;
-
-          error_msgs << "; attempt to redeclare as ";
-          print_var_origin(error_msgs, vo);  // FIXME -- need original vo
-
-          error_msgs << "; original declaration as ";
-          print_var_origin(error_msgs, vm.get_origin(var_decl.name_));
-
-          error_msgs << std::endl;
-          var_decl_result = var_decl;
-          return;
-        }
-        if ((vo == parameter_origin || vo == transformed_parameter_origin)
-            && var_decl.base_type_ == INT_T) {
-          pass = false;
-          error_msgs << "integer parameters or transformed parameters"
-                     << " are not allowed; "
-                     << " found declared type int, parameter name="
-                     << var_decl.name_
-                     << std::endl;
-          var_decl_result = var_decl;
-          return;
-        }
-        pass = true;  // probably don't need to set true
-        vm.add(var_decl.name_, var_decl, vo);
-        var_decl_result = var_decl;
-      }
-    };
-    boost::phoenix::function<add_var> add_var_f;
-
-
-    struct validate_decl_constraints {
-      template <class> struct result;
-      template <typename F, typename T1, typename T2, typename T3,
-                typename T4, typename T5>
-      struct result<F(T1, T2, T3, T4, T5)> { typedef void type; };
-
-      void operator()(const bool& allow_constraints,
-                      const bool& declaration_ok, const var_decl& var_decl,
-                      bool& pass, std::stringstream& error_msgs) const {
-        if (!declaration_ok) {
-          error_msgs << "Problem with declaration." << std::endl;
-          pass = false;
-          return;  // short-circuits test of constraints
-        }
-        if (allow_constraints) {
-          pass = true;
-          return;
-        }
-        validate_no_constraints_vis vis(error_msgs);
-        pass = boost::apply_visitor(vis, var_decl.decl_);
-      }
-    };
-    boost::phoenix::function<validate_decl_constraints>
-    validate_decl_constraints_f;
-
-    struct validate_identifier {
-      std::set<std::string> reserved_word_set_;
-      std::set<std::string> const_fun_name_set_;
-
-      template <class> struct result;
-      template <typename F, typename T1, typename T2, typename T3>
-      struct result<F(T1, T2, T3)> { typedef void type; };
-
-      void reserve(const std::string& w) {
-        reserved_word_set_.insert(w);
-      }
-
-      template <typename S, typename T>
-      static bool contains(const S& s,
-                           const T& x) {
-        return s.find(x) != s.end();
-      }
-
-      bool identifier_exists(const std::string& identifier) const {
-        return contains(reserved_word_set_, identifier)
-          || (contains(function_signatures::instance().key_set(), identifier)
-              && !contains(const_fun_name_set_, identifier));
-      }
-
-      validate_identifier() {
-        // Constant functions which can be used as identifiers
-        const_fun_name_set_.insert("pi");
-        const_fun_name_set_.insert("e");
-        const_fun_name_set_.insert("sqrt2");
-        const_fun_name_set_.insert("log2");
-        const_fun_name_set_.insert("log10");
-        const_fun_name_set_.insert("not_a_number");
-        const_fun_name_set_.insert("positive_infinity");
-        const_fun_name_set_.insert("negative_infinity");
-        const_fun_name_set_.insert("epsilon");
-        const_fun_name_set_.insert("negative_epsilon");
-
-        // illegal identifiers
-        reserve("for");
-        reserve("in");
-        reserve("while");
-        reserve("repeat");
-        reserve("until");
-        reserve("if");
-        reserve("then");
-        reserve("else");
-        reserve("true");
-        reserve("false");
-
-        reserve("int");
-        reserve("real");
-        reserve("vector");
-        reserve("unit_vector");
-        reserve("simplex");
-        reserve("ordered");
-        reserve("positive_ordered");
-        reserve("row_vector");
-        reserve("matrix");
-        reserve("cholesky_factor_cov");
-        reserve("cholesky_factor_corr");
-        reserve("cov_matrix");
-        reserve("corr_matrix");
-
-
-        reserve("model");
-        reserve("data");
-        reserve("parameters");
-        reserve("quantities");
-        reserve("transformed");
-        reserve("generated");
-
-        reserve("var");
-        reserve("fvar");
-        reserve("STAN_MAJOR");
-        reserve("STAN_MINOR");
-        reserve("STAN_PATCH");
-        reserve("STAN_MATH_MAJOR");
-        reserve("STAN_MATH_MINOR");
-        reserve("STAN_MATH_PATCH");
-
-        reserve("alignas");
-        reserve("alignof");
-        reserve("and");
-        reserve("and_eq");
-        reserve("asm");
-        reserve("auto");
-        reserve("bitand");
-        reserve("bitor");
-        reserve("bool");
-        reserve("break");
-        reserve("case");
-        reserve("catch");
-        reserve("char");
-        reserve("char16_t");
-        reserve("char32_t");
-        reserve("class");
-        reserve("compl");
-        reserve("const");
-        reserve("constexpr");
-        reserve("const_cast");
-        reserve("continue");
-        reserve("decltype");
-        reserve("default");
-        reserve("delete");
-        reserve("do");
-        reserve("double");
-        reserve("dynamic_cast");
-        reserve("else");
-        reserve("enum");
-        reserve("explicit");
-        reserve("export");
-        reserve("extern");
-        reserve("false");
-        reserve("float");
-        reserve("for");
-        reserve("friend");
-        reserve("goto");
-        reserve("if");
-        reserve("inline");
-        reserve("int");
-        reserve("long");
-        reserve("mutable");
-        reserve("namespace");
-        reserve("new");
-        reserve("noexcept");
-        reserve("not");
-        reserve("not_eq");
-        reserve("nullptr");
-        reserve("operator");
-        reserve("or");
-        reserve("or_eq");
-        reserve("private");
-        reserve("protected");
-        reserve("public");
-        reserve("register");
-        reserve("reinterpret_cast");
-        reserve("return");
-        reserve("short");
-        reserve("signed");
-        reserve("sizeof");
-        reserve("static");
-        reserve("static_assert");
-        reserve("static_cast");
-        reserve("struct");
-        reserve("switch");
-        reserve("template");
-        reserve("this");
-        reserve("thread_local");
-        reserve("throw");
-        reserve("true");
-        reserve("try");
-        reserve("typedef");
-        reserve("typeid");
-        reserve("typename");
-        reserve("union");
-        reserve("unsigned");
-        reserve("using");
-        reserve("virtual");
-        reserve("void");
-        reserve("volatile");
-        reserve("wchar_t");
-        reserve("while");
-        reserve("xor");
-        reserve("xor_eq");
-
-        // function names declared in signatures
-        using stan::lang::function_signatures;
-        using std::set;
-        using std::string;
-        const function_signatures& sigs = function_signatures::instance();
-
-        set<string> fun_names = sigs.key_set();
-        for (set<string>::iterator it = fun_names.begin();
-             it != fun_names.end();
-             ++it)
-          if (!contains(const_fun_name_set_, *it))
-            reserve(*it);
-      }
-
-      void operator()(const std::string& identifier,
-                      bool& pass,
-                      std::stringstream& error_msgs) const {
-        int len = identifier.size();
-        if (len >= 2
-            && identifier[len-1] == '_'
-            && identifier[len-2] == '_') {
-          error_msgs << "variable identifier (name) may"
-                     << " not end in double underscore (__)"
-                     << std::endl
-                     << "    found identifer=" << identifier << std::endl;
-          pass = false;
-          return;
-        }
-        size_t period_position = identifier.find('.');
-        if (period_position != std::string::npos) {
-          error_msgs << "variable identifier may not contain a period (.)"
-                     << std::endl
-                     << "    found period at position (indexed from 0)="
-                     << period_position
-                     << std::endl
-                     << "    found identifier=" << identifier
-                     << std::endl;
-          pass = false;
-          return;
-        }
-        if (identifier_exists(identifier)) {
-          error_msgs << "variable identifier (name) may not be reserved word"
-                     << std::endl
-                     << "    found identifier=" << identifier
-                     << std::endl;
-          pass = false;
-          return;
-        }
-        pass = true;
-      }
-    };
-    boost::phoenix::function<validate_identifier> validate_identifier_f;
-
-    // copies single dimension from M to N if only M declared
-    struct copy_square_cholesky_dimension_if_necessary {
-      template <class> struct result;
-      template <typename F, typename T1>
-      struct result<F(T1)> { typedef void type; };
-      void operator()(cholesky_factor_var_decl& var_decl) const {
-        if (is_nil(var_decl.N_))
-          var_decl.N_ = var_decl.M_;
-      }
-    };
-    boost::phoenix::function<copy_square_cholesky_dimension_if_necessary>
-    copy_square_cholesky_dimension_if_necessary_f;
-
-    struct empty_range {
-      template <class> struct result;
-      template <typename F, typename T1, typename T2>
-      struct result<F(T1, T2)> { typedef void type; };
-      void operator()(range& r, std::stringstream& /*error_msgs*/) const {
-        r = range();
-      }
-    };
-    boost::phoenix::function<empty_range> empty_range_f;
-
-    struct validate_int_expr {
-      template <class> struct result;
-      template <typename F, typename T1, typename T2, typename T3>
-      struct result<F(T1, T2, T3)> { typedef void type; };
-
-      void operator()(const expression& expr,
-                      bool& pass,
-                      std::stringstream& error_msgs) const {
-        if (!expr.expression_type().is_primitive_int()) {
-          error_msgs << "expression denoting integer required; found type="
-                     << expr.expression_type() << std::endl;
-
-          pass = false;
-          return;
-        }
-        pass = true;
-      }
-    };
-    boost::phoenix::function<validate_int_expr> validate_int_expr_f;
-
-    struct set_int_range_lower {
-      template <class> struct result;
-      template <typename F, typename T1, typename T2, typename T3, typename T4>
-      struct result<F(T1, T2, T3, T4)> { typedef void type; };
-      void operator()(range& range,
-                      const expression& expr,
-                      bool& pass,
-                      std::stringstream& error_msgs) const {
-        range.low_ = expr;
-        validate_int_expr validator;
-        validator(expr, pass, error_msgs);
-      }
-    };
-    boost::phoenix::function<set_int_range_lower> set_int_range_lower_f;
-
-    struct set_int_range_upper {
-      template <class> struct result;
-      template <typename F, typename T1, typename T2, typename T3, typename T4>
-      struct result<F(T1, T2, T3, T4)> { typedef void type; };
-      void operator()(range& range,
-                      const expression& expr,
-                      bool& pass,
-                      std::stringstream& error_msgs) const {
-        range.high_ = expr;
-        validate_int_expr validator;
-        validator(expr, pass, error_msgs);
-      }
-    };
-    boost::phoenix::function<set_int_range_upper> set_int_range_upper_f;
-
-    struct validate_int_data_expr {
-      template <class> struct result;
-      template <typename F, typename T1, typename T2, typename T3,
-                typename T4, typename T5>
-      struct result<F(T1, T2, T3, T4, T5)> { typedef void type; };
-
-      void operator()(const expression& expr,
-                      int var_origin,
-                      bool& pass,
-                      variable_map& var_map,
-                      std::stringstream& error_msgs) const {
-        if (!expr.expression_type().is_primitive_int()) {
-          error_msgs << "dimension declaration requires expression"
-                     << " denoting integer; found type="
-                     << expr.expression_type()
-                     << std::endl;
-          pass = false;
-        } else if (var_origin != local_origin) {
-          data_only_expression vis(error_msgs, var_map);
-          bool only_data_dimensions = boost::apply_visitor(vis, expr.expr_);
-          pass = only_data_dimensions;
-        } else {
-          // don't need to check data vs. parameter in dimensions for
-          // local variable declarations
-          pass = true;
-        }
-      }
-    };
-    boost::phoenix::function<validate_int_data_expr> validate_int_data_expr_f;
-
-    struct validate_double_expr {
-      template <typename T1, typename T2>
-      struct result { typedef bool type; };
-
-      bool operator()(const expression& expr,
-                      std::stringstream& error_msgs) const {
-        if (!expr.expression_type().is_primitive_double()
-            && !expr.expression_type().is_primitive_int()) {
-          error_msgs << "expression denoting real required; found type="
-                     << expr.expression_type() << std::endl;
-          return false;
-        }
-        return true;
-      }
-    };
-    boost::phoenix::function<validate_double_expr> validate_double_expr_f;
-
-
-    struct set_double_range_lower {
-      template <class> struct result;
-      template <typename F, typename T1, typename T2, typename T3, typename T4>
-      struct result<F(T1, T2, T3, T4)> { typedef void type; };
-      void operator()(range& range,
-                      const expression& expr,
-                      bool& pass,
-                      std::stringstream& error_msgs) const {
-        range.low_ = expr;
-        validate_double_expr validator;
-        pass = validator(expr, error_msgs);
-      }
-    };
-    boost::phoenix::function<set_double_range_lower> set_double_range_lower_f;
-
-    struct set_double_range_upper {
-      template <class> struct result;
-      template <typename F, typename T1, typename T2, typename T3, typename T4>
-      struct result<F(T1, T2, T3, T4)> { typedef void type; };
-      void operator()(range& range,
-                      const expression& expr,
-                      bool& pass,
-                      std::stringstream& error_msgs) const {
-        range.high_ = expr;
-        validate_double_expr validator;
-        pass = validator(expr, error_msgs);
-      }
-    };
-    boost::phoenix::function<set_double_range_upper> set_double_range_upper_f;
-
-
-=======
->>>>>>> fb1b7696
     template <typename Iterator>
     var_decls_grammar<Iterator>::var_decls_grammar(variable_map& var_map,
                                                std::stringstream& error_msgs)
