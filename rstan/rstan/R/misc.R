
#   is.whole.number <- function(x) {
#     all.equal(x, round(x), check.attributes = FALSE) 
#   } 

#   as.integer.if.doable <- function(y) {
#     if (!is.numeric(y)) return(y) 
#     if (is.integer(y)) return(y) 
#     if (isTRUE(all.equal(y, round(y), check.attributes = FALSE))) 
#       storage.mode(y) <- "integer"  
#     return(y) 
#   } 
 
list.as.integer.if.doable <- function(x) {
  # change the storage mode from 'real' to 'integer' 
  # if applicable since by default R use real.
  #
  # Args:
  #  x: A list 
  # 
  # Note:
  # Ignore non-numeric vectors since we ignore
  # them in rlist_var_context 
  #
  lapply(x, 
         FUN = function(y) { 
           if (!is.numeric(y)) return(y) 
           if (is.integer(y)) return(y) 
           if (isTRUE(all.equal(y, round(y), check.attributes = FALSE))) 
             storage.mode(y) <- "integer"  
           return(y) 
         });  
} 



data.preprocess <- function(data) { # , varnames) {
  # Preprocess the data (list or env) to list for stan
  # 
  # Args:
  #  data A list or environment: 
  #   * stop if there is NA; no-name lists; duplicate names  
  #   * remove NULL, non-numeric elements 
  #   * change to integers when applicable 

  # 
  # if (is.environment(data)) {
    
  #   data <- mget(varnames, envir = data, mode = "numeric", 
  #                ifnotfound = list(NULL))
  #   data <- data[!sapply(data, is.null)]
  # }
  if (is.environment(data)) {
    data <- as.list(data) 
  } else if (is.list(data)) {
    v <- names(data)
    if (is.null(v)) 
      stop("data must be a named list")
          
    ## Stan would report error if variable is not found 
    ## from the list
    # if (any(nchar(v) == 0))  
    #   stop("unnamed variables in data list")
    # 
 
    if (any(duplicated(v))) {
      stop("Duplicated names in data list: ", 
           paste(v[duplicated(v)], collapse = " "))
    }
  } else {
    stop("data must be a list or environment")
  } 
 
  data <- lapply(data, 
                 FUN = function(x) {
 
                   ## Now we stop whenever we have NA in the data
                   ## since we do not know what variables are needed
                   ## at this point.
                   if (any(is.na(x))) {
                     stop("Stan does not support NA in the data.\n");
                   } 
 
                   # remove those not numeric data 
                   if (!is.numeric(x)) return(NULL) 
 
                   if (is.integer(x)) return(x) 
         
                   # change those integers stored as reals to integers 
                   if (isTRUE(all.equal(x, round(x), check.attributes = FALSE))) 
                     storage.mode(x) <- "integer"  
                   return(x) 
                 })   
 
  data[!sapply(data, is.null)] 
} 


read.model.from.con <- function(con) {
  lines <- readLines(con, n = -1L, warn = FALSE);
  paste(lines, collapse = '\n') 
} 

get.model.code <- function(file, model.code = '') {
  if (!missing(file)) {
    if (is.character(file)) {
      fname <- file
      file <- try(file(fname, "rt"))
      if (inherits(file, "try-error")) {
        stop(paste("Cannot open model file \"", fname, "\"", sep = ""))
      }
      on.exit(close(file))
    } else if (!inherits(file, "connection")) {
      stop("file must be a character string or connection")
    }
    model.code <- paste(readLines(file, warn = FALSE), collapse = '\n') 
  } else if (model.code == '') {  
    stop("Model file missing and empty model.code")
  } 
  model.code 
} 



# FIXEME: implement more check on the arguments 
check.args <- function(argss) {
  if (FALSE) stop() 
} 

#
# model.code <- read.model.from.con('http://stan.googlecode.com/git/src/models/bugs_examples/vol1/dyes/dyes.stan');
# cat(model.code)


append.id <- function(file, id, suffix = '.csv') {
  fname <- basename(file)
  fpath <- dirname(file)
  fname2 <- gsub("\\.csv[[:space:]]*$", 
                 paste("_", id, ".csv", sep = ''), 
                 fname)
  if (fname2 == fname) 
    fname2 <- paste(fname, "_", id, ".csv", sep = '')
  file.path(fpath, fname2)
}



config.argss <- function(n.chains, n.iter, n.warmup, n.thin, 
                        init.t, init.v,
                        seed, sample.file, ...) {

  ## seed: only one seed is needed by virtue of the RNG 

  n.iters <- rep(n.iter, n.chains)   
  n.thins <- rep(n.thin, n.chains)  
  n.warmups <- rep(n.warmup, n.chains) 

  init.t <- as.character(init.t)
  init.t[which(!init.t %in% c("0", "user"))] <- 'random'

  init.ts <- rep(init.t, n.chains)  
  
  init.vs <- vector("list", n.chains) 

  if (!missing(init.v) && !is.null(init.v)) {
    if (is.function(init.v)) {
      ## the function could take an argument named by chain.id 
      ## from 1 to num.chains. 
      if (any(names(formals(init.v)) == "chain.id")) {
        for (i in 1:n.chains)  
          init.vs[[i]] <- init.v(chain.id = i)
      } else {
        for (i in 1:n.chains)  
          init.vs[[i]] <- init.v() 
      } 
    } else if (is.list(init.v)) {
      if (length(init.v) != n.chains) 
        stop("Initial value list mismatch number of chains") 
      if (!any(sapply(init.v, is.list))) {
        # print(init.v)
        stop("Initial value list is not a list of lists") 
      }
      init.vs <- init.v 
    } else { 
        stop("Wrong specification of initial values")
    } 
  } 

  argss <- vector("list", n.chains)  
  ## the name of arguments in the list need to 
  ## match those in include/rstan/stan_args.hpp 
  for (i in 1:n.chains)  
    argss[[i]] <- list(chain_id = i, 
                       iter = n.iters[i], thin = n.thins[i], 
                       warmup = n.warmups[i], init = init.ts[i]) 
                
    
  if (!missing(init.v) && !is.null(init.v))  
    for (i in 1:n.chains) 
      argss[[i]]$init_list = init.vs[[i]]   

  if (!missing(seed))  
      argss[[i]]$seed <- seed; 

  if (!missing(sample.file)) {
    if (n.chains == 1) 
        argss[[1]]$sample_file <- sample.file
    if (n.chains > 1) {
      for (i in 1:n.chains) 
        argss[[i]]$sample_file <- append.id(sample.file, i) 
    }
  }

  check.args(argss) 
  
  argss 
} 


probs2str <- function(probs, digits = 1) {
  paste(formatC(probs * 100,  
                digits = digits, 
                format = 'f', 
                drop0trailing = TRUE), 
        "%", sep = '')
} 


stan.dump <- function(list, file, append = FALSE, 
                      envir = parent.frame(),
                      width = options("width")$width) {
  # Dump an R list or environment for a model data 
  # to the R dump file that Stan supports.
  #
  # Args:
  #   list: a vector of character for all variables interested 
  #         (the same as in R's dump function) 
  #   file: the output file for dumping the variables. 
  #   append: then TRUE, the file is opened with 
  #           mode of appending; otherwise, a new file
  #           is created.  
  # 
  # Return:
 
  if (missing(file)) 
    stop("stan.dump needs argument 'file', ",
         "into which the data are dumped.") 

  if (is.character(file)) {
    ex <- sapply(list, exists, envir = envir)
    if (!any(ex)) 
      return(invisible(character()))

    if (nzchar(file)) {
      file <- file(file, ifelse(append, "a", "w"))
      on.exit(close(file), add = TRUE)
    } else {
      file <- stdout()
    }
  }

  l2 <- NULL; 
  addnlpat <- paste0("(.{1,", width, "})(\\s|$)")
  for (v in list) {
    vv <- get(v, envir) 

    if (!is.numeric(vv))  next; 

    if (is.vector(vv)) {
      if (length(vv) == 1) {
        cat(v, " <- ", vv, "\n", file = file, sep = '')
        next;
      }
      str <- paste0(v, " <- \nc(", paste(vv, collapse = ', '), ")") 
      str <-  gsub(addnlpat, '\\1\n', str)
      cat(str, file = file) 
      l2 <- c(l2, v) 
      next; 
    }    

    if (is.matrix(vv) || is.array(vv)) { 
      l2 <- c(l2, v) 
      vvdim <- dim(vv)
      cat(v, " <- \n", file = file, sep = '')
      str <- paste0("structure(c(", paste(as.vector(vv), collapse = ', '), "),") 
      str <- gsub(addnlpat, '\\1\n', str)
      cat(str, 
          ".Dim = c(", paste(vvdim, collapse = ', '), "))\n", file = file, sep = '')
      next; 
    }
  }
  invisible(l2) 
} 

## test stan.dump simply
# a <- 1:3
# b <- 3
# c <- matrix(1:9, ncol = 3)
# d <- array(1:90, dim = c(9, 2, 5))
# stan.dump(c('a', 'b', 'c', 'd'), file = 'a.txt')

get.rhat.cols <- function(rhats) {
  # 
  # Args:
  #   rhat: a scale 
  #
  rhat.na.col <- get.rstan.options("plot.rhat.na.col")
  rhat.breaks <- get.rstan.options("plot.rhat.breaks")
  # print(rhat.breaks)
  rhat.colors <- get.rstan.options("plot.rhat.cols")
  
  sapply(rhats, 
         FUN = function(x) {
           if (is.na(x) || is.nan(x) || is.infinite(x))
             return(rhat.na.col)           
           for (i in 1:length(rhat.breaks)) {
             # cat("i=", i, "\n")
             if (x >= rhat.breaks[i]) 
               next;
             return(rhat.colors[i])
           }  
           get.rstan.options("plot.rhat.large.col")
		 })  
}


multi.print.plots <- function(ps, nrow = get.rstan.options("plot.nrow"), 
                                  ncol = get.rstan.options("plot.ncol")) {
  # plots a list of plots using grid.arrange 
  # 
  # Args:
  #  ps A list of plots obtained from ggplot or 
  #  those supported by grid.arrange 
  num.p <- length(ps)
  if (num.p < 1) return(NULL) 
  if (nrow == 1 && ncol == 1) {
    for (i in 1:num.p)
      print(ps[[i]])
  }
  stopifnot(require(gridExtra))
  start <- seq(1, num.p, by = nrow * ncol)
  end <- c(start[-1] - 1, num.p)
  for (i in 1:length(start)) {
    args <- c(ps[start[i]:end[i]], list(ncol = ncol, nrow = nrow))
    do.call(grid.arrange, args)
  }
  # virtualGrob
}



<<<<<<< HEAD
plot.pars0 <- function(mlu, cms, srhats, par.name, par.idx, 
                       plot = FALSE, prob = 0.8) {                
=======
get.rhat.col <- function(rhat) {
  # 
  # Args:
  #   rhat: a scale 
  #
  rhat.na.col <- get.rstan.options("plot.rhat.na.col")
  if (is.na(rhat) || is.nan(rhat) || is.infinite(rhat))
    return(rhat.na.col)
  rhat.breaks <- get.rstan.options("plot.rhat.breaks")
  # print(rhat.breaks)
  rhat.colors <- get.rstan.options("plot.rhat.cols")
  for (i in 1:length(rhat.breaks)) {
    # cat("i=", i, "\n")
    if (rhat >= rhat.breaks[i]) 
      next;
    return(rhat.colors[i])
  }  
  get.rstan.options("plot.rhat.large.col")
}



plot.pars0 <- function(mlu, cms, srhats, par.name, par.idx, plot = FALSE) {                
>>>>>>> 62356ea1
  # Plot a parameter (scale, vector, or array) with median, 
  # credible interval, and medians from separate chains, 
  # where par.name provides the parameter name and par.idx 
  # the indices. par.idx could be empty for plotting a scale
  # parameter
  # 
  # Args:
  #   mlu: a list with elements of median, le, and ue, 
  #        computed from samples of all the chains for 
  #        all parameters.  For example, mlu$median
  #        is a vector of median for 5 parameters.
  #   cms: a list, each element of which is the medians of 
  #        separate chains for a parameter.
  #   srhats: a vector of split R hats for all parameters.
  #   par.name: parameter name, for example, beta.
  #   par.idx: parameter indices, for example, [1], [2], [3].
  #   plot: TRUE -- render the plot; FALSE -- not. 
  #   prob: The probability of the interval, only used in 
  #         the title. So the caller should set prob 
  #         match what are in mlu
  # 
  # Returns: 
  #   A grob of ggplot

  num.par <- length(mlu[[1]])
  
<<<<<<< HEAD
  m.cols <- get.rstan.options("plot.chain.median.cols")
  srhat.cols = get.rhat.cols(srhats)
  # cat("srhat.cols=", srhat.cols, "\n")
=======
  m.col <- get.rstan.options("plot.chain.median.col")
  srhat.cols = sapply(srhats, FUN = function(x) get.rhat.col(x))
cat("srhat.cols=", srhat.cols, "\n")
>>>>>>> 62356ea1
  
  d <- data.frame(x = 1:num.par, 
                  y = mlu$median, 
                  le = mlu$le, 
                  ue = mlu$ue, 
                  cs = srhat.cols)
<<<<<<< HEAD
  # print(d)
=======
print(d)
>>>>>>> 62356ea1
  
  ## for later setting up all the colors manually
  cols.manual <- unique(c(srhat.cols, m.cols))
  names(cols.manual) <- cols.manual;

  lens <- sapply(cms, function(x) length(x))
  m.cols <- rep(m.cols, max(lens)) # in case m.cols's length is not enough
  colidx <- do.call(c, lapply(lens, function(n) 1:n)) 
  par.id <- do.call(c, lapply(1:length(lens), function(i) rep(i, lens[i])))
  d2 <- data.frame(x = par.id, 
                   y = do.call(c, cms),
                   col = m.cols[colidx])

  p1 <- ggplot() +
    geom_linerange(data = d, 
                   aes(x = x, ymin = le, ymax = ue, color = cs), 
                   size = 2, alpha = .6) +
    geom_point(data = d, 
<<<<<<< HEAD
               aes(x = x, y = y, colour = cs), 
               shape = 15, size = 3) + 
=======
               aes(x = x, y = y, color = cs), 
               shape = 15, size = 4) + 
>>>>>>> 62356ea1
    geom_point(data = d2, 
               aes(x = x, y = y, colour = col), 
               shape = 4, size = 3) +
    scale_colour_manual(values = cols.manual) +
    ylab(par.name) + 
    opts(legend.position = "none", axis.title.x = theme_blank()) + 
    opts(title = paste0("Medians and ", probs2str(prob), " intervals")) +  
    scale_x_discrete(labels = par.idx)
  
  if (plot) print(p1)
  return(invisible(p1))
}

## test plot.pars0
# df <- data.frame(median = c(1,2,3), le = c(0.5, 1, 2), ue = c(2, 3, 4))
# cms <- list(c(1,2,3), c(4,5))
# p <- plot.pars0(df, cms, srhats = c(1.1,1.5,2), 
#                 par.name = "beta", 
#                 par.idx = c("[1]", "[2]", "[3]"))

read.rdump <- function(f) {
  # Read variables defined in an R dump file to an R list
  # 
  # Args:
  #   f: the file to be sourced
  # 
  # Returns:
  #   A list

  if (missing(f)) 
    stop("No file specified.")
  e <- new.env() 
  source(file = f, local = e)
  as.list(e)
} 


## FIXME: a better way to check grid and ggplot2, 
## 
check.plot.pkgs <- function() {
   stopifnot(require("ggplot2"))
   stopifnot(require("grid"))    
   # stopifnot(require("gridExtra"))
} 

#### temporary test code 
#  a <- config.argss(3, c(100, 200), 10, 1, "user", NULL, seed = 3) 
#  print(a) 
#  
#  fun1 <- function(chain.id) {
#    cat("chain.id=", chain.id)
#    return(list(mu = chain.id));
#  } 
#  b <- config.argss(3, c(100, 200), 10, 1, c("user", 1), fun1, seed = 3) 
#  print(b)
#  
#  <|MERGE_RESOLUTION|>--- conflicted
+++ resolved
@@ -348,35 +348,8 @@
 }
 
 
-
-<<<<<<< HEAD
 plot.pars0 <- function(mlu, cms, srhats, par.name, par.idx, 
                        plot = FALSE, prob = 0.8) {                
-=======
-get.rhat.col <- function(rhat) {
-  # 
-  # Args:
-  #   rhat: a scale 
-  #
-  rhat.na.col <- get.rstan.options("plot.rhat.na.col")
-  if (is.na(rhat) || is.nan(rhat) || is.infinite(rhat))
-    return(rhat.na.col)
-  rhat.breaks <- get.rstan.options("plot.rhat.breaks")
-  # print(rhat.breaks)
-  rhat.colors <- get.rstan.options("plot.rhat.cols")
-  for (i in 1:length(rhat.breaks)) {
-    # cat("i=", i, "\n")
-    if (rhat >= rhat.breaks[i]) 
-      next;
-    return(rhat.colors[i])
-  }  
-  get.rstan.options("plot.rhat.large.col")
-}
-
-
-
-plot.pars0 <- function(mlu, cms, srhats, par.name, par.idx, plot = FALSE) {                
->>>>>>> 62356ea1
   # Plot a parameter (scale, vector, or array) with median, 
   # credible interval, and medians from separate chains, 
   # where par.name provides the parameter name and par.idx 
@@ -403,26 +376,16 @@
 
   num.par <- length(mlu[[1]])
   
-<<<<<<< HEAD
   m.cols <- get.rstan.options("plot.chain.median.cols")
   srhat.cols = get.rhat.cols(srhats)
   # cat("srhat.cols=", srhat.cols, "\n")
-=======
-  m.col <- get.rstan.options("plot.chain.median.col")
-  srhat.cols = sapply(srhats, FUN = function(x) get.rhat.col(x))
-cat("srhat.cols=", srhat.cols, "\n")
->>>>>>> 62356ea1
   
   d <- data.frame(x = 1:num.par, 
                   y = mlu$median, 
                   le = mlu$le, 
                   ue = mlu$ue, 
                   cs = srhat.cols)
-<<<<<<< HEAD
   # print(d)
-=======
-print(d)
->>>>>>> 62356ea1
   
   ## for later setting up all the colors manually
   cols.manual <- unique(c(srhat.cols, m.cols))
@@ -439,18 +402,13 @@
   p1 <- ggplot() +
     geom_linerange(data = d, 
                    aes(x = x, ymin = le, ymax = ue, color = cs), 
-                   size = 2, alpha = .6) +
+                   size = 1, alpha = .8) +
     geom_point(data = d, 
-<<<<<<< HEAD
                aes(x = x, y = y, colour = cs), 
                shape = 15, size = 3) + 
-=======
-               aes(x = x, y = y, color = cs), 
-               shape = 15, size = 4) + 
->>>>>>> 62356ea1
     geom_point(data = d2, 
                aes(x = x, y = y, colour = col), 
-               shape = 4, size = 3) +
+               shape = 4, size = 4) +
     scale_colour_manual(values = cols.manual) +
     ylab(par.name) + 
     opts(legend.position = "none", axis.title.x = theme_blank()) + 
